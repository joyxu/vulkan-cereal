--- conflicted
+++ resolved
@@ -1,31 +1,31 @@
 #include "SwapChainStateVk.h"
 
-<<<<<<< HEAD
-=======
 #include <cinttypes>
 #include <unordered_set>
 
 #include "host-common/logging.h"
 #include "vulkan/vk_enum_string_helper.h"
->>>>>>> 33d8bf2f
 #include "vulkan/vk_util.h"
 
-SwapChainStateVk::SwapChainStateVk(const goldfish_vk::VulkanDispatch &vk,
-                                   VkDevice vkDevice,
+#define SWAPCHAINSTATE_VK_ERROR(fmt, ...)                                                     \
+    do {                                                                                      \
+        fprintf(stderr, "%s(%s:%d): " fmt "\n", __func__, __FILE__, __LINE__, ##__VA_ARGS__); \
+        fflush(stderr);                                                                       \
+    } while (0)
+
+SwapChainStateVk::SwapChainStateVk(const goldfish_vk::VulkanDispatch &vk, VkDevice vkDevice,
                                    const VkSwapchainCreateInfoKHR &swapChainCi)
     : m_vk(vk),
       m_vkDevice(vkDevice),
       m_vkSwapChain(VK_NULL_HANDLE),
       m_vkImages(0),
       m_vkImageViews(0) {
-    VK_CHECK(m_vk.vkCreateSwapchainKHR(m_vkDevice, &swapChainCi, nullptr,
-                                       &m_vkSwapChain));
+    VK_CHECK(m_vk.vkCreateSwapchainKHR(m_vkDevice, &swapChainCi, nullptr, &m_vkSwapChain));
     uint32_t imageCount = 0;
-    VK_CHECK(m_vk.vkGetSwapchainImagesKHR(m_vkDevice, m_vkSwapChain,
-                                          &imageCount, nullptr));
+    VK_CHECK(m_vk.vkGetSwapchainImagesKHR(m_vkDevice, m_vkSwapChain, &imageCount, nullptr));
     m_vkImages.resize(imageCount);
-    VK_CHECK(m_vk.vkGetSwapchainImagesKHR(m_vkDevice, m_vkSwapChain,
-                                          &imageCount, m_vkImages.data()));
+    VK_CHECK(
+        m_vk.vkGetSwapchainImagesKHR(m_vkDevice, m_vkSwapChain, &imageCount, m_vkImages.data()));
     for (auto i = 0; i < m_vkImages.size(); i++) {
         VkImageViewCreateInfo imageViewCi = {
             .sType = VK_STRUCTURE_TYPE_IMAGE_VIEW_CREATE_INFO,
@@ -42,8 +42,7 @@
                                  .baseArrayLayer = 0,
                                  .layerCount = 1}};
         VkImageView vkImageView;
-        VK_CHECK(m_vk.vkCreateImageView(m_vkDevice, &imageViewCi, nullptr,
-                                        &vkImageView));
+        VK_CHECK(m_vk.vkCreateImageView(m_vkDevice, &imageViewCi, nullptr, &vkImageView));
         m_vkImageViews.push_back(vkImageView);
     }
 }
@@ -76,53 +75,95 @@
     };
 }
 
-bool SwapChainStateVk::validateQueueFamilyProperties(
-    const goldfish_vk::VulkanDispatch &vk, VkPhysicalDevice physicalDevice,
-    VkSurfaceKHR surface, uint32_t queueFamilyIndex) {
+bool SwapChainStateVk::validateQueueFamilyProperties(const goldfish_vk::VulkanDispatch &vk,
+                                                     VkPhysicalDevice physicalDevice,
+                                                     VkSurfaceKHR surface,
+                                                     uint32_t queueFamilyIndex) {
     VkBool32 presentSupport = VK_FALSE;
-    VK_CHECK(vk.vkGetPhysicalDeviceSurfaceSupportKHR(
-        physicalDevice, queueFamilyIndex, surface, &presentSupport));
+    VK_CHECK(vk.vkGetPhysicalDeviceSurfaceSupportKHR(physicalDevice, queueFamilyIndex, surface,
+                                                     &presentSupport));
     return presentSupport;
 }
 
-SwapChainStateVk::VkSwapchainCreateInfoKHRPtr
-SwapChainStateVk::createSwapChainCi(
-    const goldfish_vk::VulkanDispatch &vk, VkSurfaceKHR surface,
-    VkPhysicalDevice physicalDevice, uint32_t width, uint32_t height,
-    const std::unordered_set<uint32_t> &queueFamilyIndices) {
+SwapChainStateVk::VkSwapchainCreateInfoKHRPtr SwapChainStateVk::createSwapChainCi(
+    const goldfish_vk::VulkanDispatch &vk, VkSurfaceKHR surface, VkPhysicalDevice physicalDevice,
+    uint32_t width, uint32_t height, const std::unordered_set<uint32_t> &queueFamilyIndices) {
     uint32_t formatCount = 0;
-    VK_CHECK(vk.vkGetPhysicalDeviceSurfaceFormatsKHR(physicalDevice, surface,
-                                                     &formatCount, nullptr));
+    VK_CHECK(
+        vk.vkGetPhysicalDeviceSurfaceFormatsKHR(physicalDevice, surface, &formatCount, nullptr));
     std::vector<VkSurfaceFormatKHR> formats(formatCount);
-    VK_CHECK(vk.vkGetPhysicalDeviceSurfaceFormatsKHR(
-        physicalDevice, surface, &formatCount, formats.data()));
-    auto iSurfaceFormat = std::find_if(
-        formats.begin(), formats.end(), [](const VkSurfaceFormatKHR &format) {
-            return format.format == k_vkFormat &&
-                   format.colorSpace == k_vkColorSpace;
+    VkResult res = vk.vkGetPhysicalDeviceSurfaceFormatsKHR(physicalDevice, surface, &formatCount,
+                                                           formats.data());
+    // b/217226027: drivers may return VK_INCOMPLETE with pSurfaceFormatCount returned by
+    // vkGetPhysicalDeviceSurfaceFormatsKHR. Retry here as a work around to the potential driver
+    // bug.
+    if (res == VK_INCOMPLETE) {
+        formatCount = (formatCount + 1) * 2;
+        INFO(
+            "VK_INCOMPLETE returned by vkGetPhysicalDeviceSurfaceFormatsKHR. A possible driver "
+            "bug. Retry with *pSurfaceFormatCount = %" PRIu32 ".",
+            formatCount);
+        formats.resize(formatCount);
+        res = vk.vkGetPhysicalDeviceSurfaceFormatsKHR(physicalDevice, surface, &formatCount,
+                                                      formats.data());
+        formats.resize(formatCount);
+    }
+    if (res == VK_INCOMPLETE) {
+        INFO(
+            "VK_INCOMPLETE still returned by vkGetPhysicalDeviceSurfaceFormatsKHR with retry. A "
+            "possible driver bug.");
+    } else {
+        VK_CHECK(res);
+    }
+    auto iSurfaceFormat =
+        std::find_if(formats.begin(), formats.end(), [](const VkSurfaceFormatKHR &format) {
+            return format.format == k_vkFormat && format.colorSpace == k_vkColorSpace;
         });
     if (iSurfaceFormat == formats.end()) {
+        SWAPCHAINSTATE_VK_ERROR("Fail to create swapchain: the format(%#" PRIx64
+                                ") with color space(%#" PRIx64 ") not supported.",
+                                static_cast<uint64_t>(k_vkFormat),
+                                static_cast<uint64_t>(k_vkColorSpace));
         return nullptr;
     }
 
     uint32_t presentModeCount = 0;
-    VK_CHECK(vk.vkGetPhysicalDeviceSurfacePresentModesKHR(
-        physicalDevice, surface, &presentModeCount, nullptr));
-    std::vector<VkPresentModeKHR> presentModes(presentModeCount);
-    auto iPresentMode =
-        std::find_if(presentModes.begin(), presentModes.end(),
-                     [](const VkPresentModeKHR &presentMode) {
-                         return presentMode == VK_PRESENT_MODE_IMMEDIATE_KHR;
-                     });
-    if (iPresentMode == presentModes.end()) {
+    VK_CHECK(vk.vkGetPhysicalDeviceSurfacePresentModesKHR(physicalDevice, surface,
+                                                          &presentModeCount, nullptr));
+    std::vector<VkPresentModeKHR> presentModes_(presentModeCount);
+    VK_CHECK(vk.vkGetPhysicalDeviceSurfacePresentModesKHR(physicalDevice, surface,
+                                                          &presentModeCount, presentModes_.data()));
+    std::unordered_set<VkPresentModeKHR> presentModes(presentModes_.begin(), presentModes_.end());
+    VkPresentModeKHR presentMode = VK_PRESENT_MODE_FIFO_KHR;
+    if (!presentModes.count(VK_PRESENT_MODE_FIFO_KHR)) {
+        SWAPCHAINSTATE_VK_ERROR("Fail to create swapchain: FIFO present mode not supported.");
+        return nullptr;
+    }
+    VkFormatProperties formatProperties = {};
+    vk.vkGetPhysicalDeviceFormatProperties(physicalDevice, k_vkFormat, &formatProperties);
+    // According to the spec, a presentable image is equivalent to a non-presentable image created
+    // with the VK_IMAGE_TILING_OPTIMAL tiling parameter.
+    VkFormatFeatureFlags formatFeatures = formatProperties.optimalTilingFeatures;
+    if (!(formatFeatures & VK_FORMAT_FEATURE_BLIT_DST_BIT)) {
+        // According to VUID-vkCmdBlitImage-dstImage-02000, the format features of dstImage must
+        // contain VK_FORMAT_FEATURE_BLIT_DST_BIT.
+        SWAPCHAINSTATE_VK_ERROR(
+            "The format %s with the optimal tiling doesn't support VK_FORMAT_FEATURE_BLIT_DST_BIT. "
+            "The supported features are %s.",
+            string_VkFormat(k_vkFormat), string_VkFormatFeatureFlags(formatFeatures).c_str());
         return nullptr;
     }
     VkSurfaceCapabilitiesKHR surfaceCaps;
-    VK_CHECK(vk.vkGetPhysicalDeviceSurfaceCapabilitiesKHR(
-        physicalDevice, surface, &surfaceCaps));
+    VK_CHECK(vk.vkGetPhysicalDeviceSurfaceCapabilitiesKHR(physicalDevice, surface, &surfaceCaps));
+    if (!(surfaceCaps.supportedUsageFlags & VK_IMAGE_USAGE_TRANSFER_DST_BIT)) {
+        SWAPCHAINSTATE_VK_ERROR(
+            "The supported usage flags of the presentable images is %s, and don't contain "
+            "VK_IMAGE_USAGE_TRANSFER_DST_BIT.",
+            string_VkImageUsageFlags(surfaceCaps.supportedUsageFlags).c_str());
+        return nullptr;
+    }
     std::optional<VkExtent2D> maybeExtent = std::nullopt;
-    if (surfaceCaps.currentExtent.width != UINT32_MAX &&
-        surfaceCaps.currentExtent.width == width &&
+    if (surfaceCaps.currentExtent.width != UINT32_MAX && surfaceCaps.currentExtent.width == width &&
         surfaceCaps.currentExtent.height == height) {
         maybeExtent = surfaceCaps.currentExtent;
     } else if (width >= surfaceCaps.minImageExtent.width &&
@@ -132,12 +173,14 @@
         maybeExtent = VkExtent2D({width, height});
     }
     if (!maybeExtent.has_value()) {
+        SWAPCHAINSTATE_VK_ERROR("Fail to create swapchain: extent(%" PRIu64 "x%" PRIu64
+                                ") not supported.",
+                                static_cast<uint64_t>(width), static_cast<uint64_t>(height));
         return nullptr;
     }
     auto extent = maybeExtent.value();
     uint32_t imageCount = surfaceCaps.minImageCount + 1;
-    if (surfaceCaps.maxImageCount != 0 &&
-        surfaceCaps.maxImageCount < imageCount) {
+    if (surfaceCaps.maxImageCount != 0 && surfaceCaps.maxImageCount < imageCount) {
         imageCount = surfaceCaps.maxImageCount;
     }
     VkSwapchainCreateInfoKHRPtr swapChainCi(
@@ -149,10 +192,10 @@
             .imageColorSpace = iSurfaceFormat->colorSpace,
             .imageExtent = extent,
             .imageArrayLayers = 1,
-            .imageUsage = VK_IMAGE_USAGE_COLOR_ATTACHMENT_BIT,
+            .imageUsage = VK_IMAGE_USAGE_COLOR_ATTACHMENT_BIT | VK_IMAGE_USAGE_TRANSFER_DST_BIT,
             .preTransform = surfaceCaps.currentTransform,
             .compositeAlpha = VK_COMPOSITE_ALPHA_OPAQUE_BIT_KHR,
-            .presentMode = *iPresentMode,
+            .presentMode = presentMode,
             .clipped = VK_TRUE,
             .oldSwapchain = VK_NULL_HANDLE},
         [](VkSwapchainCreateInfoKHR *p) {
@@ -161,6 +204,7 @@
             }
         });
     if (queueFamilyIndices.empty()) {
+        SWAPCHAINSTATE_VK_ERROR("Fail to create swapchain: no Vulkan queue family specified.");
         return nullptr;
     }
     if (queueFamilyIndices.size() == 1) {
@@ -169,11 +213,9 @@
         swapChainCi->pQueueFamilyIndices = nullptr;
     } else {
         swapChainCi->imageSharingMode = VK_SHARING_MODE_CONCURRENT;
-        swapChainCi->queueFamilyIndexCount =
-            static_cast<uint32_t>(queueFamilyIndices.size());
+        swapChainCi->queueFamilyIndexCount = static_cast<uint32_t>(queueFamilyIndices.size());
         uint32_t *pQueueFamilyIndices = new uint32_t[queueFamilyIndices.size()];
-        std::copy(queueFamilyIndices.begin(), queueFamilyIndices.end(),
-                  pQueueFamilyIndices);
+        std::copy(queueFamilyIndices.begin(), queueFamilyIndices.end(), pQueueFamilyIndices);
         swapChainCi->pQueueFamilyIndices = pQueueFamilyIndices;
     }
     return swapChainCi;
@@ -181,12 +223,8 @@
 
 VkFormat SwapChainStateVk::getFormat() { return k_vkFormat; }
 
-const std::vector<VkImage> &SwapChainStateVk::getVkImages() const {
-    return m_vkImages;
-}
-
-const std::vector<VkImageView> &SwapChainStateVk::getVkImageViews() const {
-    return m_vkImageViews;
-}
+const std::vector<VkImage> &SwapChainStateVk::getVkImages() const { return m_vkImages; }
+
+const std::vector<VkImageView> &SwapChainStateVk::getVkImageViews() const { return m_vkImageViews; }
 
 VkSwapchainKHR SwapChainStateVk::getSwapChain() const { return m_vkSwapChain; }