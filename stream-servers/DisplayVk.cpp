--- conflicted
+++ resolved
@@ -1,18 +1,17 @@
 #include "DisplayVk.h"
 
+#include <algorithm>
+#include <chrono>
 #include <glm/glm.hpp>
 #include <glm/gtx/matrix_transform_2d.hpp>
 #include <thread>
 
-#include "ErrorLog.h"
-
-<<<<<<< HEAD
-DisplayVk::DisplayVk(const goldfish_vk::VulkanDispatch &vk,
-                     VkPhysicalDevice vkPhysicalDevice,
-                     uint32_t swapChainQueueFamilyIndex,
-                     uint32_t compositorQueueFamilyIndex, VkDevice vkDevice,
-                     VkQueue compositorVkQueue, VkQueue swapChainVkqueue)
-=======
+#include "host-common/GfxstreamFatalError.h"
+#include "host-common/logging.h"
+#include "vulkan/VkCommonOperations.h"
+#include "vulkan/VkFormatUtils.h"
+#include "vulkan/vk_enum_string_helper.h"
+
 using emugl::ABORT_REASON_OTHER;
 using emugl::FatalError;
 
@@ -72,62 +71,48 @@
                      std::shared_ptr<android::base::Lock> compositorVkQueueLock,
                      VkQueue swapChainVkqueue,
                      std::shared_ptr<android::base::Lock> swapChainVkQueueLock)
->>>>>>> ee577b35
     : m_vk(vk),
       m_vkPhysicalDevice(vkPhysicalDevice),
       m_swapChainQueueFamilyIndex(swapChainQueueFamilyIndex),
       m_compositorQueueFamilyIndex(compositorQueueFamilyIndex),
       m_vkDevice(vkDevice),
       m_compositorVkQueue(compositorVkQueue),
+      m_compositorVkQueueLock(compositorVkQueueLock),
       m_swapChainVkQueue(swapChainVkqueue),
+      m_swapChainVkQueueLock(swapChainVkQueueLock),
       m_vkCommandPool(VK_NULL_HANDLE),
       m_swapChainStateVk(nullptr),
       m_compositorVk(nullptr),
-      m_surfaceState(nullptr),
-      m_canComposite() {
+      m_surfaceState(nullptr) {
     // TODO(kaiyili): validate the capabilites of the passed in Vulkan
     // components.
     VkCommandPoolCreateInfo commandPoolCi = {
         .sType = VK_STRUCTURE_TYPE_COMMAND_POOL_CREATE_INFO,
+        .flags = VK_COMMAND_POOL_CREATE_RESET_COMMAND_BUFFER_BIT,
         .queueFamilyIndex = m_compositorQueueFamilyIndex,
     };
-    VK_CHECK(m_vk.vkCreateCommandPool(m_vkDevice, &commandPoolCi, nullptr,
-                                      &m_vkCommandPool));
-    VkFenceCreateInfo fenceCi = {.sType = VK_STRUCTURE_TYPE_FENCE_CREATE_INFO,
-                                 .flags = VK_FENCE_CREATE_SIGNALED_BIT};
-    VK_CHECK(m_vk.vkCreateFence(m_vkDevice, &fenceCi, nullptr,
-                                &m_frameDrawCompleteFence));
-    VkSemaphoreCreateInfo semaphoreCi = {
-        .sType = VK_STRUCTURE_TYPE_SEMAPHORE_CREATE_INFO};
-    VK_CHECK(m_vk.vkCreateSemaphore(m_vkDevice, &semaphoreCi, nullptr,
-                                    &m_imageReadySem));
-    VK_CHECK(m_vk.vkCreateSemaphore(m_vkDevice, &semaphoreCi, nullptr,
-                                    &m_frameDrawCompleteSem));
-
-    VkSamplerCreateInfo samplerCi = {
-        .sType = VK_STRUCTURE_TYPE_SAMPLER_CREATE_INFO,
-        .magFilter = VK_FILTER_NEAREST,
-        .minFilter = VK_FILTER_NEAREST,
-        .mipmapMode = VK_SAMPLER_MIPMAP_MODE_LINEAR,
-        .addressModeU = VK_SAMPLER_ADDRESS_MODE_CLAMP_TO_BORDER,
-        .addressModeV = VK_SAMPLER_ADDRESS_MODE_CLAMP_TO_BORDER,
-        .addressModeW = VK_SAMPLER_ADDRESS_MODE_CLAMP_TO_BORDER,
-        .mipLodBias = 0.0f,
-        .anisotropyEnable = VK_FALSE,
-        .maxAnisotropy = 1.0f,
-        .compareEnable = VK_FALSE,
-        .compareOp = VK_COMPARE_OP_ALWAYS,
-        .minLod = 0.0f,
-        .maxLod = 0.0f,
-        .borderColor = VK_BORDER_COLOR_INT_TRANSPARENT_BLACK,
-        .unnormalizedCoordinates = VK_FALSE};
-    VK_CHECK(m_vk.vkCreateSampler(m_vkDevice, &samplerCi, nullptr,
-                                  &m_compositionVkSampler));
+    VK_CHECK(m_vk.vkCreateCommandPool(m_vkDevice, &commandPoolCi, nullptr, &m_vkCommandPool));
+
+    VkSamplerCreateInfo samplerCi = {.sType = VK_STRUCTURE_TYPE_SAMPLER_CREATE_INFO,
+                                     .magFilter = VK_FILTER_LINEAR,
+                                     .minFilter = VK_FILTER_LINEAR,
+                                     .mipmapMode = VK_SAMPLER_MIPMAP_MODE_LINEAR,
+                                     .addressModeU = VK_SAMPLER_ADDRESS_MODE_CLAMP_TO_BORDER,
+                                     .addressModeV = VK_SAMPLER_ADDRESS_MODE_CLAMP_TO_BORDER,
+                                     .addressModeW = VK_SAMPLER_ADDRESS_MODE_CLAMP_TO_BORDER,
+                                     .mipLodBias = 0.0f,
+                                     .anisotropyEnable = VK_FALSE,
+                                     .maxAnisotropy = 1.0f,
+                                     .compareEnable = VK_FALSE,
+                                     .compareOp = VK_COMPARE_OP_ALWAYS,
+                                     .minLod = 0.0f,
+                                     .maxLod = 0.0f,
+                                     .borderColor = VK_BORDER_COLOR_INT_TRANSPARENT_BLACK,
+                                     .unnormalizedCoordinates = VK_FALSE};
+    VK_CHECK(m_vk.vkCreateSampler(m_vkDevice, &samplerCi, nullptr, &m_compositionVkSampler));
 }
 
 DisplayVk::~DisplayVk() {
-<<<<<<< HEAD
-=======
     {
         android::base::AutoLock lock(*m_swapChainVkQueueLock);
         VK_CHECK(waitForVkQueueIdleWithRetry(m_vk, m_swapChainVkQueue));
@@ -139,26 +124,13 @@
     m_postResourceFuture = std::nullopt;
     m_composeResourceFuture = std::nullopt;
     m_compositorVkRenderTargets.clear();
->>>>>>> ee577b35
     m_vk.vkDestroySampler(m_vkDevice, m_compositionVkSampler, nullptr);
-    m_vk.vkDestroySemaphore(m_vkDevice, m_imageReadySem, nullptr);
-    m_vk.vkDestroySemaphore(m_vkDevice, m_frameDrawCompleteSem, nullptr);
-    m_vk.vkDestroyFence(m_vkDevice, m_frameDrawCompleteFence, nullptr);
+    m_surfaceState.reset();
     m_compositorVk.reset();
     m_swapChainStateVk.reset();
     m_vk.vkDestroyCommandPool(m_vkDevice, m_vkCommandPool, nullptr);
 }
 
-<<<<<<< HEAD
-void DisplayVk::bindToSurface(VkSurfaceKHR surface, uint32_t width,
-                              uint32_t height) {
-    if (!SwapChainStateVk::validateQueueFamilyProperties(
-            m_vk, m_vkPhysicalDevice, surface, m_swapChainQueueFamilyIndex)) {
-        ERR("%s(%s:%d): DisplayVk can't create VkSwapchainKHR with given "
-            "VkDevice and VkSurfaceKHR.\n",
-            __FUNCTION__, __FILE__, static_cast<int>(__LINE__));
-        ::abort();
-=======
 void DisplayVk::bindToSurface(VkSurfaceKHR surface, uint32_t width, uint32_t height) {
     {
         android::base::AutoLock lock(*m_compositorVkQueueLock);
@@ -179,7 +151,6 @@
                                                          m_swapChainQueueFamilyIndex)) {
         GFXSTREAM_ABORT(FatalError(ABORT_REASON_OTHER))
             << "DisplayVk can't create VkSwapchainKHR with given VkDevice and VkSurfaceKHR.";
->>>>>>> ee577b35
     }
     auto swapChainCi = SwapChainStateVk::createSwapChainCi(
         m_vk, surface, m_vkPhysicalDevice, width, height,
@@ -189,20 +160,6 @@
             << "Failed to create VkSwapchainCreateInfoKHR.";
     }
     VkFormatProperties formatProps;
-<<<<<<< HEAD
-    m_vk.vkGetPhysicalDeviceFormatProperties(
-        m_vkPhysicalDevice, swapChainCi->imageFormat, &formatProps);
-    if (!(formatProps.optimalTilingFeatures &
-          VK_FORMAT_FEATURE_COLOR_ATTACHMENT_BIT)) {
-        ERR("%s(%s:%d): DisplayVk: The image format chosen for present VkImage "
-            "can't be used as the color attachment, and therefore can't be "
-            "used as the render target of CompositorVk.\n",
-            __FUNCTION__, __FILE__, static_cast<int>(__LINE__));
-        ::abort();
-    }
-    m_swapChainStateVk =
-        std::make_unique<SwapChainStateVk>(m_vk, m_vkDevice, *swapChainCi);
-=======
     m_vk.vkGetPhysicalDeviceFormatProperties(m_vkPhysicalDevice,
                                              swapChainCi->mCreateInfo.imageFormat, &formatProps);
     if (!(formatProps.optimalTilingFeatures & VK_FORMAT_FEATURE_COLOR_ATTACHMENT_BIT)) {
@@ -212,12 +169,25 @@
     }
     m_swapChainStateVk =
         std::make_unique<SwapChainStateVk>(m_vk, m_vkDevice, swapChainCi->mCreateInfo);
->>>>>>> ee577b35
     m_compositorVk = CompositorVk::create(
-        m_vk, m_vkDevice, m_vkPhysicalDevice, m_compositorVkQueue,
-        m_swapChainStateVk->getFormat(), VK_IMAGE_LAYOUT_UNDEFINED,
-        VK_IMAGE_LAYOUT_PRESENT_SRC_KHR, width, height,
-        m_swapChainStateVk->getVkImageViews(), m_vkCommandPool);
+        m_vk, m_vkDevice, m_vkPhysicalDevice, m_compositorVkQueue, m_compositorVkQueueLock,
+        k_compositorVkRenderTargetFormat, VK_IMAGE_LAYOUT_UNDEFINED,
+        VK_IMAGE_LAYOUT_TRANSFER_SRC_OPTIMAL, m_swapChainStateVk->getVkImageViews().size(),
+        m_vkCommandPool, m_compositionVkSampler);
+
+    int numSwapChainImages = m_swapChainStateVk->getVkImages().size();
+
+    m_postResourceFuture = std::async(std::launch::deferred, [this] {
+                               return PostResource::create(m_vk, m_vkDevice, m_vkCommandPool);
+                           }).share();
+    m_postResourceFuture.value().wait();
+
+    m_inFlightFrameIndex = 0;
+
+    m_composeResourceFuture = std::async(std::launch::deferred, [this] {
+        return ComposeResource::create(m_vk, m_vkDevice, m_vkCommandPool);
+    });
+    m_composeResourceFuture.value().wait();
     auto surfaceState = std::make_unique<SurfaceState>();
     surfaceState->m_height = height;
     surfaceState->m_width = width;
@@ -225,131 +195,300 @@
 }
 
 std::shared_ptr<DisplayVk::DisplayBufferInfo> DisplayVk::createDisplayBuffer(
-<<<<<<< HEAD
-    VkImage image, VkFormat format, uint32_t width, uint32_t height) {
-=======
     VkImage image, const VkImageCreateInfo& vkImageCreateInfo) {
->>>>>>> ee577b35
     return std::shared_ptr<DisplayBufferInfo>(
-        new DisplayBufferInfo(m_vk, m_vkDevice, width, height, format, image));
-}
-
-void DisplayVk::post(
-    const std::shared_ptr<DisplayBufferInfo> &displayBufferPtr) {
+        new DisplayBufferInfo(m_vk, m_vkDevice, vkImageCreateInfo, image));
+}
+
+std::tuple<bool, std::shared_future<void>> DisplayVk::post(
+    std::shared_ptr<DisplayBufferInfo> displayBufferPtr) {
+    auto completedFuture = std::async(std::launch::deferred, [] {}).share();
+    completedFuture.wait();
     if (!displayBufferPtr) {
-        fprintf(stderr, "%s: warning: null ptr passed to post buffer\n",
-                __func__);
-        return;
-    }
-    ComposeLayer composeLayer = {
-        0,
-        HWC2_COMPOSITION_DEVICE,
-        {0, 0, static_cast<int>(displayBufferPtr->m_width),
-         static_cast<int>(displayBufferPtr->m_height)},
-        {0.0f, 0.0f, static_cast<float>(displayBufferPtr->m_width),
-         static_cast<float>(displayBufferPtr->m_height)},
-        HWC2_BLEND_MODE_PREMULTIPLIED,
-        1.0f,
-        {0, 0, 0, 0},
-        static_cast<hwc_transform_t>(0) /* transform */
+        fprintf(stderr, "%s: warning: null ptr passed to post buffer\n", __func__);
+        return std::make_tuple(true, std::move(completedFuture));
+    }
+    if (!m_swapChainStateVk || !m_surfaceState) {
+        DISPLAY_VK_ERROR("Haven't bound to a surface, can't post ColorBuffer.");
+        return std::make_tuple(true, std::move(completedFuture));
+    }
+    if (!canPost(displayBufferPtr->m_vkImageCreateInfo)) {
+        DISPLAY_VK_ERROR("Can't post ColorBuffer.");
+        return std::make_tuple(true, std::move(completedFuture));
+    }
+
+    std::shared_ptr<PostResource> postResource = m_postResourceFuture.value().get();
+    VkSemaphore imageReadySem = postResource->m_swapchainImageAcquireSemaphore;
+
+    uint32_t imageIndex;
+    VkResult acquireRes =
+        m_vk.vkAcquireNextImageKHR(m_vkDevice, m_swapChainStateVk->getSwapChain(), UINT64_MAX,
+                                   imageReadySem, VK_NULL_HANDLE, &imageIndex);
+    if (shouldRecreateSwapchain(acquireRes)) {
+        return std::make_tuple(false, std::shared_future<void>());
+    }
+    VK_CHECK(acquireRes);
+
+    VkCommandBuffer cmdBuff = postResource->m_vkCommandBuffer;
+    VK_CHECK(m_vk.vkResetCommandBuffer(cmdBuff, 0));
+    VkCommandBufferBeginInfo beginInfo = {
+        .sType = VK_STRUCTURE_TYPE_COMMAND_BUFFER_BEGIN_INFO,
+        .flags = VK_COMMAND_BUFFER_USAGE_ONE_TIME_SUBMIT_BIT,
     };
-    compose(1, &composeLayer, {std::move(displayBufferPtr)});
-}
-
-void DisplayVk::compose(
+    VK_CHECK(m_vk.vkBeginCommandBuffer(cmdBuff, &beginInfo));
+    VkImageMemoryBarrier presentToXferDstBarrier = {
+        .sType = VK_STRUCTURE_TYPE_IMAGE_MEMORY_BARRIER,
+        .srcAccessMask = VK_ACCESS_MEMORY_WRITE_BIT,
+        .dstAccessMask = VK_ACCESS_MEMORY_READ_BIT,
+        .oldLayout = VK_IMAGE_LAYOUT_UNDEFINED,
+        .newLayout = VK_IMAGE_LAYOUT_TRANSFER_DST_OPTIMAL,
+        .srcQueueFamilyIndex = VK_QUEUE_FAMILY_IGNORED,
+        .dstQueueFamilyIndex = VK_QUEUE_FAMILY_IGNORED,
+        .image = m_swapChainStateVk->getVkImages()[imageIndex],
+        .subresourceRange = {.aspectMask = VK_IMAGE_ASPECT_COLOR_BIT,
+                             .baseMipLevel = 0,
+                             .levelCount = 1,
+                             .baseArrayLayer = 0,
+                             .layerCount = 1}};
+    m_vk.vkCmdPipelineBarrier(cmdBuff, VK_PIPELINE_STAGE_TRANSFER_BIT,
+                              VK_PIPELINE_STAGE_TRANSFER_BIT, 0, 0, nullptr, 0, nullptr, 1,
+                              &presentToXferDstBarrier);
+    VkImageBlit region = {
+        .srcSubresource = {.aspectMask = VK_IMAGE_ASPECT_COLOR_BIT,
+                           .mipLevel = 0,
+                           .baseArrayLayer = 0,
+                           .layerCount = 1},
+        .srcOffsets = {{0, 0, 0},
+                       {static_cast<int32_t>(displayBufferPtr->m_vkImageCreateInfo.extent.width),
+                        static_cast<int32_t>(displayBufferPtr->m_vkImageCreateInfo.extent.height),
+                        1}},
+        .dstSubresource = {.aspectMask = VK_IMAGE_ASPECT_COLOR_BIT,
+                           .mipLevel = 0,
+                           .baseArrayLayer = 0,
+                           .layerCount = 1},
+        .dstOffsets = {{0, 0, 0},
+                       {static_cast<int32_t>(m_surfaceState->m_width),
+                        static_cast<int32_t>(m_surfaceState->m_height), 1}},
+    };
+    VkFormat displayBufferFormat = displayBufferPtr->m_vkImageCreateInfo.format;
+    VkImageTiling displayBufferTiling = displayBufferPtr->m_vkImageCreateInfo.tiling;
+    VkFilter filter = VK_FILTER_NEAREST;
+    VkFormatFeatureFlags displayBufferFormatFeatures =
+        getFormatFeatures(displayBufferFormat, displayBufferTiling);
+    if (formatIsDepthOrStencil(displayBufferFormat)) {
+        DISPLAY_VK_ERROR_ONCE(
+            "The format of the display buffer, %s, is a depth/stencil format, we can only use the "
+            "VK_FILTER_NEAREST filter according to VUID-vkCmdBlitImage-srcImage-00232.",
+            string_VkFormat(displayBufferFormat));
+        filter = VK_FILTER_NEAREST;
+    } else if (!(displayBufferFormatFeatures & VK_FORMAT_FEATURE_SAMPLED_IMAGE_FILTER_LINEAR_BIT)) {
+        DISPLAY_VK_ERROR_ONCE(
+            "The format of the display buffer, %s, with the tiling, %s, doesn't support "
+            "VK_FORMAT_FEATURE_SAMPLED_IMAGE_FILTER_LINEAR_BIT, so we can only use the "
+            "VK_FILTER_NEAREST filter according VUID-vkCmdBlitImage-filter-02001. The supported "
+            "features are %s.",
+            string_VkFormat(displayBufferFormat), string_VkImageTiling(displayBufferTiling),
+            string_VkFormatFeatureFlags(displayBufferFormatFeatures).c_str());
+        filter = VK_FILTER_NEAREST;
+    } else {
+        filter = VK_FILTER_LINEAR;
+    }
+    m_vk.vkCmdBlitImage(cmdBuff, displayBufferPtr->m_vkImage, VK_IMAGE_LAYOUT_TRANSFER_SRC_OPTIMAL,
+                        m_swapChainStateVk->getVkImages()[imageIndex],
+                        VK_IMAGE_LAYOUT_TRANSFER_DST_OPTIMAL, 1, &region, filter);
+    VkImageMemoryBarrier xferDstToPresentBarrier = {
+        .sType = VK_STRUCTURE_TYPE_IMAGE_MEMORY_BARRIER,
+        .srcAccessMask = VK_ACCESS_MEMORY_WRITE_BIT,
+        .dstAccessMask = VK_ACCESS_MEMORY_READ_BIT,
+        .oldLayout = VK_IMAGE_LAYOUT_TRANSFER_DST_OPTIMAL,
+        .newLayout = VK_IMAGE_LAYOUT_PRESENT_SRC_KHR,
+        .srcQueueFamilyIndex = VK_QUEUE_FAMILY_IGNORED,
+        .dstQueueFamilyIndex = VK_QUEUE_FAMILY_IGNORED,
+        .image = m_swapChainStateVk->getVkImages()[imageIndex],
+        .subresourceRange = {.aspectMask = VK_IMAGE_ASPECT_COLOR_BIT,
+                             .baseMipLevel = 0,
+                             .levelCount = 1,
+                             .baseArrayLayer = 0,
+                             .layerCount = 1}};
+    m_vk.vkCmdPipelineBarrier(cmdBuff, VK_PIPELINE_STAGE_TRANSFER_BIT,
+                              VK_PIPELINE_STAGE_BOTTOM_OF_PIPE_BIT, 0, 0, nullptr, 0, nullptr, 1,
+                              &xferDstToPresentBarrier);
+    VK_CHECK(m_vk.vkEndCommandBuffer(cmdBuff));
+
+    VkFence postCompleteFence = postResource->m_swapchainImageReleaseFence;
+    VK_CHECK(m_vk.vkResetFences(m_vkDevice, 1, &postCompleteFence));
+    VkSemaphore postCompleteSemaphore = postResource->m_swapchainImageReleaseSemaphore;
+    VkPipelineStageFlags waitStages[] = {VK_PIPELINE_STAGE_TRANSFER_BIT};
+    VkSubmitInfo submitInfo = {.sType = VK_STRUCTURE_TYPE_SUBMIT_INFO,
+                               .waitSemaphoreCount = 1,
+                               .pWaitSemaphores = &imageReadySem,
+                               .pWaitDstStageMask = waitStages,
+                               .commandBufferCount = 1,
+                               .pCommandBuffers = &cmdBuff,
+                               .signalSemaphoreCount = 1,
+                               .pSignalSemaphores = &postCompleteSemaphore};
+    {
+        android::base::AutoLock lock(*m_compositorVkQueueLock);
+        VK_CHECK(m_vk.vkQueueSubmit(m_compositorVkQueue, 1, &submitInfo, postCompleteFence));
+    }
+    std::shared_future<std::shared_ptr<PostResource>> postResourceFuture =
+        std::async(std::launch::deferred, [postCompleteFence, postResource, displayBufferPtr,
+                                           this]() mutable {
+            VK_CHECK(m_vk.vkWaitForFences(m_vkDevice, 1, &postCompleteFence, VK_TRUE, UINT64_MAX));
+            // Explicitly reset displayBufferPtr here to make sure the lambda actually capture
+            // displayBufferPtr to correctly extend the lifetime of displayBufferPtr until the
+            // rendering completes.
+            displayBufferPtr.reset();
+            return postResource;
+        }).share();
+    m_postResourceFuture = postResourceFuture;
+
+    auto swapChain = m_swapChainStateVk->getSwapChain();
+    VkPresentInfoKHR presentInfo = {.sType = VK_STRUCTURE_TYPE_PRESENT_INFO_KHR,
+                                    .waitSemaphoreCount = 1,
+                                    .pWaitSemaphores = &postCompleteSemaphore,
+                                    .swapchainCount = 1,
+                                    .pSwapchains = &swapChain,
+                                    .pImageIndices = &imageIndex};
+    VkResult presentRes;
+    {
+        android::base::AutoLock lock(*m_swapChainVkQueueLock);
+        presentRes = m_vk.vkQueuePresentKHR(m_swapChainVkQueue, &presentInfo);
+    }
+    if (shouldRecreateSwapchain(presentRes)) {
+        postResourceFuture.wait();
+        return std::make_tuple(false, std::shared_future<void>());
+    }
+    VK_CHECK(presentRes);
+    return std::make_tuple(true, std::async(std::launch::deferred, [postResourceFuture] {
+                                     // We can't directly wait for the VkFence here, because we
+                                     // share the VkFences on different frames, but we don't share
+                                     // the future on different frames. If we directly wait for the
+                                     // VkFence here, we may wait for a different frame if a new
+                                     // frame starts to be drawn before this future is waited.
+                                     postResourceFuture.wait();
+                                 }).share());
+}
+
+std::tuple<bool, std::shared_future<void>> DisplayVk::compose(
     uint32_t numLayers, const ComposeLayer layers[],
-    const std::vector<std::shared_ptr<DisplayBufferInfo>> &composeBuffers) {
-    if (!m_swapChainStateVk || !m_compositorVk || !m_surfaceState) {
-        ERR("%s(%s:%d): Haven't bound to a surface, can't compose color "
-            "buffer.\n",
-            __FUNCTION__, __FILE__, static_cast<int>(__LINE__));
-        return;
-    }
-
-    auto &surfaceState = *m_surfaceState;
+    std::vector<std::shared_ptr<DisplayBufferInfo>> composeBuffers,
+    std::shared_ptr<DisplayBufferInfo> targetBuffer) {
+    std::shared_future<void> completedFuture = std::async(std::launch::deferred, [] {}).share();
+    completedFuture.wait();
+
+    if (!m_swapChainStateVk || !m_compositorVk) {
+        DISPLAY_VK_ERROR("Haven't bound to a surface, can't compose color buffer.");
+        // The surface hasn't been created yet, hence we don't return
+        // std::nullopt to request rebinding.
+        return std::make_tuple(true, std::move(completedFuture));
+    }
+
     std::vector<std::unique_ptr<ComposeLayerVk>> composeLayers;
     for (int i = 0; i < numLayers; ++i) {
-        if (!composeBuffers[i]) {
-            fprintf(
-                stderr,
-                "%s: warning: null ptr passed to compose buffer for layer %d\n",
-                __func__, i);
+        if (layers[i].cbHandle == 0) {
+            // When ColorBuffer handle is 0, it's expected that no ColorBuffer
+            // is not found.
             continue;
         }
-<<<<<<< HEAD
-        const auto &db = *composeBuffers[i];
-        if (!canComposite(db.m_vkFormat)) {
-            ERR("%s(%s:%d): Can't composite the DisplayBuffer(0x%" PRIxPTR
-                "). The image(VkFormat = %" PRIu64 ") can't be sampled from.\n",
-                __FUNCTION__, __FILE__, static_cast<int>(__LINE__),
-                reinterpret_cast<uintptr_t>(&db),
-                static_cast<uint64_t>(db.m_vkFormat));
-=======
+        if (!composeBuffers[i]) {
+            DISPLAY_VK_ERROR("warning: null ptr passed to compose buffer for layer %d.", i);
+            continue;
+        }
         const auto& db = *composeBuffers[i];
         if (!canCompositeFrom(db.m_vkImageCreateInfo)) {
             DISPLAY_VK_ERROR("Can't composite from a display buffer. Skip the layer.");
->>>>>>> ee577b35
             continue;
         }
         auto layer = ComposeLayerVk::createFromHwc2ComposeLayer(
             m_compositionVkSampler, composeBuffers[i]->m_vkImageView, layers[i],
-            composeBuffers[i]->m_width, composeBuffers[i]->m_height,
-            surfaceState.m_width, surfaceState.m_height);
+            composeBuffers[i]->m_vkImageCreateInfo.extent.width,
+            composeBuffers[i]->m_vkImageCreateInfo.extent.height,
+            targetBuffer->m_vkImageCreateInfo.extent.width,
+            targetBuffer->m_vkImageCreateInfo.extent.height);
         composeLayers.emplace_back(std::move(layer));
     }
 
     if (composeLayers.empty()) {
-        return;
-    }
-
-    VK_CHECK(m_vk.vkWaitForFences(m_vkDevice, 1, &m_frameDrawCompleteFence,
-                                  VK_TRUE, UINT64_MAX));
-    uint32_t imageIndex;
-    VK_CHECK(m_vk.vkAcquireNextImageKHR(
-        m_vkDevice, m_swapChainStateVk->getSwapChain(), UINT64_MAX,
-        m_imageReadySem, VK_NULL_HANDLE, &imageIndex));
-
-    if (compareAndSaveComposition(imageIndex, numLayers, layers,
-                                  composeBuffers)) {
-        auto composition =
-            std::make_unique<Composition>(std::move(composeLayers));
-        m_compositorVk->setComposition(imageIndex, std::move(composition));
-    }
-
-    auto cmdBuff = m_compositorVk->getCommandBuffer(imageIndex);
-
-    VK_CHECK(m_vk.vkResetFences(m_vkDevice, 1, &m_frameDrawCompleteFence));
-    VkPipelineStageFlags waitStages[] = {
-        VK_PIPELINE_STAGE_COLOR_ATTACHMENT_OUTPUT_BIT};
+        return std::make_tuple(true, std::move(completedFuture));
+    }
+
+    if (!targetBuffer) {
+        DISPLAY_VK_ERROR("warning null ptr passed to compose target.");
+        return std::make_tuple(true, std::move(completedFuture));
+    }
+    if (!canCompositeTo(targetBuffer->m_vkImageCreateInfo)) {
+        DISPLAY_VK_ERROR("Can't write the result of the composition to the display buffer.");
+        return std::make_tuple(true, std::move(completedFuture));
+    }
+
+    std::shared_ptr<CompositorVkRenderTarget> compositorVkRenderTarget =
+        targetBuffer->m_compositorVkRenderTarget.lock();
+    if (!compositorVkRenderTarget) {
+        compositorVkRenderTarget = m_compositorVk->createRenderTarget(
+            targetBuffer->m_vkImageView, targetBuffer->m_vkImageCreateInfo.extent.width,
+            targetBuffer->m_vkImageCreateInfo.extent.height);
+        if (!compositorVkRenderTarget) {
+            GFXSTREAM_ABORT(FatalError(ABORT_REASON_OTHER))
+                << "Failed to create CompositorVkRenderTarget for the target display buffer.";
+        }
+        m_compositorVkRenderTargets.pop_back();
+        m_compositorVkRenderTargets.push_front(compositorVkRenderTarget);
+        targetBuffer->m_compositorVkRenderTarget = compositorVkRenderTarget;
+    }
+
+    std::future<std::unique_ptr<ComposeResource>> composeResourceFuture =
+        std::move(m_composeResourceFuture.value());
+    if (!composeResourceFuture.valid()) {
+        GFXSTREAM_ABORT(FatalError(ABORT_REASON_OTHER))
+            << "Invalid composeResourceFuture in m_postResourceFutures.";
+    }
+    std::unique_ptr<ComposeResource> composeResource = composeResourceFuture.get();
+
+    if (compareAndSaveComposition(m_inFlightFrameIndex, numLayers, layers, composeBuffers)) {
+        auto composition = std::make_unique<Composition>(std::move(composeLayers));
+        m_compositorVk->setComposition(m_inFlightFrameIndex, std::move(composition));
+    }
+
+    VkCommandBuffer cmdBuff = composeResource->m_vkCommandBuffer;
+    VK_CHECK(m_vk.vkResetCommandBuffer(cmdBuff, 0));
+
+    VkCommandBufferBeginInfo beginInfo = {
+        .sType = VK_STRUCTURE_TYPE_COMMAND_BUFFER_BEGIN_INFO,
+        .flags = VK_COMMAND_BUFFER_USAGE_ONE_TIME_SUBMIT_BIT,
+    };
+    VK_CHECK(m_vk.vkBeginCommandBuffer(cmdBuff, &beginInfo));
+    m_compositorVk->recordCommandBuffers(m_inFlightFrameIndex, cmdBuff, *compositorVkRenderTarget);
+    // Insert a VkImageMemoryBarrier so that the vkCmdBlitImage in post will wait for the rendering
+    // to the render target to complete.
+    VkImageMemoryBarrier renderTargetBarrier = {
+        .sType = VK_STRUCTURE_TYPE_IMAGE_MEMORY_BARRIER,
+        .srcAccessMask = VK_ACCESS_MEMORY_WRITE_BIT,
+        .dstAccessMask = VK_ACCESS_MEMORY_READ_BIT,
+        .oldLayout = VK_IMAGE_LAYOUT_TRANSFER_SRC_OPTIMAL,
+        .newLayout = VK_IMAGE_LAYOUT_TRANSFER_SRC_OPTIMAL,
+        .srcQueueFamilyIndex = VK_QUEUE_FAMILY_IGNORED,
+        .dstQueueFamilyIndex = VK_QUEUE_FAMILY_IGNORED,
+        .image = targetBuffer->m_vkImage,
+        .subresourceRange = {.aspectMask = VK_IMAGE_ASPECT_COLOR_BIT,
+                             .baseMipLevel = 0,
+                             .levelCount = 1,
+                             .baseArrayLayer = 0,
+                             .layerCount = 1}};
+    m_vk.vkCmdPipelineBarrier(cmdBuff, VK_PIPELINE_STAGE_COLOR_ATTACHMENT_OUTPUT_BIT,
+                              VK_PIPELINE_STAGE_TRANSFER_BIT, 0, 0, nullptr, 0, nullptr, 1,
+                              &renderTargetBarrier);
+    VK_CHECK(m_vk.vkEndCommandBuffer(cmdBuff));
+
+    VkFence composeCompleteFence = composeResource->m_composeCompleteFence;
+    VK_CHECK(m_vk.vkResetFences(m_vkDevice, 1, &composeCompleteFence));
+    VkPipelineStageFlags waitStages[] = {VK_PIPELINE_STAGE_TRANSFER_BIT};
     VkSubmitInfo submitInfo = {.sType = VK_STRUCTURE_TYPE_SUBMIT_INFO,
-                               .waitSemaphoreCount = 1,
-                               .pWaitSemaphores = &m_imageReadySem,
+                               .waitSemaphoreCount = 0,
+                               .pWaitSemaphores = nullptr,
                                .pWaitDstStageMask = waitStages,
                                .commandBufferCount = 1,
                                .pCommandBuffers = &cmdBuff,
-<<<<<<< HEAD
-                               .signalSemaphoreCount = 1,
-                               .pSignalSemaphores = &m_frameDrawCompleteSem};
-    VK_CHECK(m_vk.vkQueueSubmit(m_compositorVkQueue, 1, &submitInfo,
-                                m_frameDrawCompleteFence));
-
-    auto swapChain = m_swapChainStateVk->getSwapChain();
-    VkPresentInfoKHR presentInfo = {.sType = VK_STRUCTURE_TYPE_PRESENT_INFO_KHR,
-                                    .waitSemaphoreCount = 1,
-                                    .pWaitSemaphores = &m_frameDrawCompleteSem,
-                                    .swapchainCount = 1,
-                                    .pSwapchains = &swapChain,
-                                    .pImageIndices = &imageIndex};
-    VK_CHECK(m_vk.vkQueuePresentKHR(m_swapChainVkQueue, &presentInfo));
-    VK_CHECK(m_vk.vkWaitForFences(m_vkDevice, 1, &m_frameDrawCompleteFence,
-                                  VK_TRUE, UINT64_MAX));
-}
-
-bool DisplayVk::canComposite(VkFormat format) {
-    auto it = m_canComposite.find(format);
-    if (it != m_canComposite.end()) {
-        return it->second;
-=======
                                .signalSemaphoreCount = 0,
                                .pSignalSemaphores = nullptr};
     {
@@ -523,25 +662,16 @@
             "target.",
             string_VkFormat(imageCi.format));
         return false;
->>>>>>> ee577b35
-    }
-    VkFormatProperties formatProps = {};
-    m_vk.vkGetPhysicalDeviceFormatProperties(m_vkPhysicalDevice, format,
-                                             &formatProps);
-    bool res =
-        formatProps.optimalTilingFeatures & VK_FORMAT_FEATURE_SAMPLED_IMAGE_BIT;
-    m_canComposite.emplace(format, res);
-    return res;
+    }
+    return true;
 }
 
 bool DisplayVk::compareAndSaveComposition(
     uint32_t renderTargetIndex, uint32_t numLayers, const ComposeLayer layers[],
     const std::vector<std::shared_ptr<DisplayBufferInfo>>& composeBuffers) {
     if (!m_surfaceState) {
-        ERR("%s(%s:%d): Haven't bound to a surface, can't compare and save "
-            "composition\n",
-            __FUNCTION__, __FILE__, static_cast<int>(__LINE__));
-        ::abort();
+        GFXSTREAM_ABORT(FatalError(ABORT_REASON_OTHER))
+            << "Haven't bound to a surface, can't compare and save composition.";
     }
     auto [iPrevComposition, compositionNotFound] =
         m_surfaceState->m_prevCompositions.emplace(renderTargetIndex, 0);
@@ -576,8 +706,7 @@
             // If prevDisplayBufferPtr exists and it points to the same display
             // buffer as the input composeBuffers[i] we consider the composition
             // not changed.
-            if (!prevDisplayBufferPtr ||
-                prevDisplayBufferPtr != composeBuffers[i]) {
+            if (!prevDisplayBufferPtr || prevDisplayBufferPtr != composeBuffers[i]) {
                 compositionChanged = true;
                 break;
             }
@@ -586,14 +715,10 @@
             compositionChanged =
                 (prevHwc2Layer.cbHandle != hwc2Layer.cbHandle) ||
                 (prevHwc2Layer.composeMode != hwc2Layer.composeMode) ||
-                (prevHwc2Layer.displayFrame.left !=
-                 hwc2Layer.displayFrame.left) ||
-                (prevHwc2Layer.displayFrame.top !=
-                 hwc2Layer.displayFrame.top) ||
-                (prevHwc2Layer.displayFrame.right !=
-                 hwc2Layer.displayFrame.right) ||
-                (prevHwc2Layer.displayFrame.bottom !=
-                 hwc2Layer.displayFrame.bottom) ||
+                (prevHwc2Layer.displayFrame.left != hwc2Layer.displayFrame.left) ||
+                (prevHwc2Layer.displayFrame.top != hwc2Layer.displayFrame.top) ||
+                (prevHwc2Layer.displayFrame.right != hwc2Layer.displayFrame.right) ||
+                (prevHwc2Layer.displayFrame.bottom != hwc2Layer.displayFrame.bottom) ||
                 (prevHwc2Layer.crop.left != hwc2Layer.crop.left) ||
                 (prevHwc2Layer.crop.top != hwc2Layer.crop.top) ||
                 (prevHwc2Layer.crop.right != hwc2Layer.crop.right) ||
@@ -629,27 +754,21 @@
     return needsSave;
 }
 
-<<<<<<< HEAD
-DisplayVk::DisplayBufferInfo::DisplayBufferInfo(
-    const goldfish_vk::VulkanDispatch &vk, VkDevice vkDevice, uint32_t width,
-    uint32_t height, VkFormat format, VkImage image)
-=======
 DisplayVk::DisplayBufferInfo::DisplayBufferInfo(const goldfish_vk::VulkanDispatch& vk,
                                                 VkDevice vkDevice,
                                                 const VkImageCreateInfo& vkImageCreateInfo,
                                                 VkImage image)
->>>>>>> ee577b35
     : m_vk(vk),
       m_vkDevice(vkDevice),
-      m_width(width),
-      m_height(height),
-      m_vkFormat(format),
-      m_vkImageView(VK_NULL_HANDLE) {
+      m_vkImageCreateInfo(vk_make_orphan_copy(vkImageCreateInfo)),
+      m_vkImage(image),
+      m_vkImageView(VK_NULL_HANDLE),
+      m_compositorVkRenderTarget() {
     VkImageViewCreateInfo imageViewCi = {
         .sType = VK_STRUCTURE_TYPE_IMAGE_VIEW_CREATE_INFO,
         .image = image,
         .viewType = VK_IMAGE_VIEW_TYPE_2D,
-        .format = format,
+        .format = m_vkImageCreateInfo.format,
         .components = {.r = VK_COMPONENT_SWIZZLE_IDENTITY,
                        .g = VK_COMPONENT_SWIZZLE_IDENTITY,
                        .b = VK_COMPONENT_SWIZZLE_IDENTITY,
@@ -659,15 +778,11 @@
                              .levelCount = 1,
                              .baseArrayLayer = 0,
                              .layerCount = 1}};
-    VK_CHECK(m_vk.vkCreateImageView(m_vkDevice, &imageViewCi, nullptr,
-                                    &m_vkImageView));
+    VK_CHECK(m_vk.vkCreateImageView(m_vkDevice, &imageViewCi, nullptr, &m_vkImageView));
 }
 
 DisplayVk::DisplayBufferInfo::~DisplayBufferInfo() {
     m_vk.vkDestroyImageView(m_vkDevice, m_vkImageView, nullptr);
-<<<<<<< HEAD
-}
-=======
 }
 
 std::shared_ptr<DisplayVk::PostResource> DisplayVk::PostResource::create(
@@ -751,5 +866,4 @@
       m_vkCommandBuffer(vkCommandBuffer),
       m_vk(vk),
       m_vkDevice(vkDevice),
-      m_vkCommandPool(vkCommandPool) {}
->>>>>>> ee577b35
+      m_vkCommandPool(vkCommandPool) {}