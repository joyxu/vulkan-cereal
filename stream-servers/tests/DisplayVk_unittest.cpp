#include <gtest/gtest.h>

#include "DisplayVk.h"

#include "Standalone.h"
#include "tests/VkTestUtils.h"
#include "vulkan/VulkanDispatch.h"

class DisplayVkTest : public ::testing::Test {
   protected:
    static void SetUpTestCase() { k_vk = emugl::vkDispatch(false); }

    void SetUp() override {
        // skip the test when testing without a window
        if (!emugl::shouldUseWindow()) {
            GTEST_SKIP();
        }
        ASSERT_NE(k_vk, nullptr);

        createInstance();
        createWindowAndSurface();
        m_window = emugl::createOrGetTestWindow(0, 0, k_width, k_height);
        pickPhysicalDevice();
        createLogicalDevice();
        k_vk->vkGetDeviceQueue(m_vkDevice, m_compositorQueueFamilyIndex, 0,
                               &m_compositorVkQueue);
        k_vk->vkGetDeviceQueue(m_vkDevice, m_swapChainQueueFamilyIndex, 0,
                               &m_swapChainVkQueue);
        VkCommandPoolCreateInfo commandPoolCi = {
            .sType = VK_STRUCTURE_TYPE_COMMAND_POOL_CREATE_INFO,
            .queueFamilyIndex = m_compositorQueueFamilyIndex};
        ASSERT_EQ(k_vk->vkCreateCommandPool(m_vkDevice, &commandPoolCi, nullptr,
                                            &m_vkCommandPool),
                  VK_SUCCESS);
        m_displayVk = std::make_unique<DisplayVk>(
            *k_vk, m_vkPhysicalDevice, m_swapChainQueueFamilyIndex,
            m_compositorQueueFamilyIndex, m_vkDevice, m_compositorVkQueue,
            m_swapChainVkQueue);
        m_displayVk->bindToSurface(m_vkSurface, k_width, k_height);
    }

    void TearDown() override {
        if (emugl::shouldUseWindow()) {
            ASSERT_EQ(k_vk->vkQueueWaitIdle(m_compositorVkQueue), VK_SUCCESS);
            ASSERT_EQ(k_vk->vkQueueWaitIdle(m_swapChainVkQueue), VK_SUCCESS);

            m_displayVk.reset();
            k_vk->vkDestroyCommandPool(m_vkDevice, m_vkCommandPool, nullptr);
            k_vk->vkDestroyDevice(m_vkDevice, nullptr);
            k_vk->vkDestroySurfaceKHR(m_vkInstance, m_vkSurface, nullptr);
            k_vk->vkDestroyInstance(m_vkInstance, nullptr);
        }
    }

    using RenderTexture = emugl::RenderTextureVk;

    static const goldfish_vk::VulkanDispatch *k_vk;
    static const uint32_t k_width = 0x100;
    static const uint32_t k_height = 0x100;

    OSWindow *m_window;
    VkInstance m_vkInstance = VK_NULL_HANDLE;
    VkSurfaceKHR m_vkSurface = VK_NULL_HANDLE;
    VkPhysicalDevice m_vkPhysicalDevice = VK_NULL_HANDLE;
    uint32_t m_swapChainQueueFamilyIndex = 0;
    uint32_t m_compositorQueueFamilyIndex = 0;
    VkDevice m_vkDevice = VK_NULL_HANDLE;
    VkQueue m_compositorVkQueue = VK_NULL_HANDLE;
    VkQueue m_swapChainVkQueue = VK_NULL_HANDLE;
    VkCommandPool m_vkCommandPool = VK_NULL_HANDLE;
    std::unique_ptr<DisplayVk> m_displayVk = nullptr;

   private:
    void createInstance() {
        VkApplicationInfo appInfo = {
            .sType = VK_STRUCTURE_TYPE_APPLICATION_INFO,
            .pNext = nullptr,
            .pApplicationName = "emulator SwapChainStateVk unittest",
            .applicationVersion = VK_MAKE_VERSION(1, 0, 0),
            .pEngineName = "No Engine",
            .engineVersion = VK_MAKE_VERSION(1, 0, 0),
            .apiVersion = VK_API_VERSION_1_1};
        auto extensions = SwapChainStateVk::getRequiredInstanceExtensions();
        VkInstanceCreateInfo instanceCi = {
            .sType = VK_STRUCTURE_TYPE_INSTANCE_CREATE_INFO,
            .pApplicationInfo = &appInfo,
            .enabledExtensionCount = static_cast<uint32_t>(extensions.size()),
            .ppEnabledExtensionNames = extensions.data()};
        ASSERT_EQ(k_vk->vkCreateInstance(&instanceCi, nullptr, &m_vkInstance),
                  VK_SUCCESS);
        ASSERT_TRUE(m_vkInstance != VK_NULL_HANDLE);
    }

    void createWindowAndSurface() {
        m_window = emugl::createOrGetTestWindow(0, 0, k_width, k_height);
        ASSERT_NE(m_window, nullptr);
        // TODO(kaiyili, b/179477624): add support for other platforms
#ifdef _WIN32
        VkWin32SurfaceCreateInfoKHR surfaceCi = {
            .sType = VK_STRUCTURE_TYPE_WIN32_SURFACE_CREATE_INFO_KHR,
            .hinstance = GetModuleHandle(nullptr),
            .hwnd = m_window->getNativeWindow()};
        ASSERT_EQ(k_vk->vkCreateWin32SurfaceKHR(m_vkInstance, &surfaceCi,
                                                nullptr, &m_vkSurface),
                  VK_SUCCESS);
#endif
    }

    void pickPhysicalDevice() {
        uint32_t physicalDeviceCount = 0;
        ASSERT_EQ(k_vk->vkEnumeratePhysicalDevices(
                      m_vkInstance, &physicalDeviceCount, nullptr),
                  VK_SUCCESS);
        ASSERT_GT(physicalDeviceCount, 0);
        std::vector<VkPhysicalDevice> physicalDevices(physicalDeviceCount);
        ASSERT_EQ(
            k_vk->vkEnumeratePhysicalDevices(m_vkInstance, &physicalDeviceCount,
                                             physicalDevices.data()),
            VK_SUCCESS);
        for (const auto &device : physicalDevices) {
            VkPhysicalDeviceDescriptorIndexingFeaturesEXT descIndexingFeatures = {
                .sType =
                    VK_STRUCTURE_TYPE_PHYSICAL_DEVICE_DESCRIPTOR_INDEXING_FEATURES_EXT};
            VkPhysicalDeviceFeatures2 features = {
                .sType = VK_STRUCTURE_TYPE_PHYSICAL_DEVICE_FEATURES_2,
                .pNext = &descIndexingFeatures};
            k_vk->vkGetPhysicalDeviceFeatures2(device, &features);
            if (!CompositorVk::validatePhysicalDeviceFeatures(features)) {
                continue;
            }
            uint32_t queueFamilyCount = 0;
            k_vk->vkGetPhysicalDeviceQueueFamilyProperties(
                device, &queueFamilyCount, nullptr);
            ASSERT_GT(queueFamilyCount, 0);
            std::vector<VkQueueFamilyProperties> queueProps(queueFamilyCount);
            k_vk->vkGetPhysicalDeviceQueueFamilyProperties(
                device, &queueFamilyCount, queueProps.data());
            std::optional<uint32_t> maybeSwapChainQueueFamilyIndex =
                std::nullopt;
            std::optional<uint32_t> maybeCompositorQueueFamilyIndex =
                std::nullopt;
            for (uint32_t queueFamilyIndex = 0;
                 queueFamilyIndex < queueFamilyCount; queueFamilyIndex++) {
                if (!maybeSwapChainQueueFamilyIndex.has_value() &&
<<<<<<< HEAD
                    SwapChainStateVk::validateQueueFamilyProperties(
                        *k_vk, device, m_vkSurface, queueFamilyIndex) &&
                    SwapChainStateVk::createSwapChainCi(
                        *k_vk, m_vkSurface, device, k_width, k_height,
                        {queueFamilyIndex}) != nullptr) {
=======
                    SwapChainStateVk::validateQueueFamilyProperties(*k_vk, device, m_vkSurface,
                                                                    queueFamilyIndex) &&
                    SwapChainStateVk::createSwapChainCi(*k_vk, m_vkSurface, device, k_width,
                                                        k_height, {queueFamilyIndex})) {
>>>>>>> ee577b35
                    maybeSwapChainQueueFamilyIndex = queueFamilyIndex;
                }
                if (!maybeCompositorQueueFamilyIndex.has_value() &&
                    CompositorVk::validateQueueFamilyProperties(
                        queueProps[queueFamilyIndex])) {
                    maybeCompositorQueueFamilyIndex = queueFamilyIndex;
                }
            }
            if (!maybeSwapChainQueueFamilyIndex.has_value() ||
                !maybeCompositorQueueFamilyIndex.has_value()) {
                continue;
            }
            m_swapChainQueueFamilyIndex =
                maybeSwapChainQueueFamilyIndex.value();
            m_compositorQueueFamilyIndex =
                maybeCompositorQueueFamilyIndex.value();
            m_vkPhysicalDevice = device;
            return;
        }
        FAIL() << "Can't find a suitable VkPhysicalDevice.";
    }

    void createLogicalDevice() {
        const float queuePriority = 1.0f;
        std::vector<VkDeviceQueueCreateInfo> queueCis(0);
        for (auto queueFamilyIndex : std::unordered_set(
                 {m_swapChainQueueFamilyIndex, m_compositorQueueFamilyIndex})) {
            VkDeviceQueueCreateInfo queueCi = {
                .sType = VK_STRUCTURE_TYPE_DEVICE_QUEUE_CREATE_INFO,
                .queueFamilyIndex = queueFamilyIndex,
                .queueCount = 1,
                .pQueuePriorities = &queuePriority};
            queueCis.push_back(queueCi);
        }
        VkPhysicalDeviceDescriptorIndexingFeaturesEXT descIndexingFeatures = {
            .sType =
                VK_STRUCTURE_TYPE_PHYSICAL_DEVICE_DESCRIPTOR_INDEXING_FEATURES_EXT};
        VkPhysicalDeviceFeatures2 features = {
            .sType = VK_STRUCTURE_TYPE_PHYSICAL_DEVICE_FEATURES_2,
            .pNext = &descIndexingFeatures};
        ASSERT_TRUE(CompositorVk::enablePhysicalDeviceFeatures(features));
        auto extensions = SwapChainStateVk::getRequiredDeviceExtensions();
        const auto compositorExtensions =
            CompositorVk::getRequiredDeviceExtensions();
        extensions.insert(extensions.end(), compositorExtensions.begin(),
                          compositorExtensions.end());
        VkDeviceCreateInfo deviceCi = {
            .sType = VK_STRUCTURE_TYPE_DEVICE_CREATE_INFO,
            .pNext = &features,
            .queueCreateInfoCount = static_cast<uint32_t>(queueCis.size()),
            .pQueueCreateInfos = queueCis.data(),
            .enabledLayerCount = 0,
            .enabledExtensionCount = static_cast<uint32_t>(extensions.size()),
            .ppEnabledExtensionNames = extensions.data(),
            .pEnabledFeatures = nullptr};
        ASSERT_EQ(k_vk->vkCreateDevice(m_vkPhysicalDevice, &deviceCi, nullptr,
                                       &m_vkDevice),
                  VK_SUCCESS);
        ASSERT_TRUE(m_vkDevice != VK_NULL_HANDLE);
    }
};

const goldfish_vk::VulkanDispatch *DisplayVkTest::k_vk = nullptr;

TEST_F(DisplayVkTest, Init) {}

TEST_F(DisplayVkTest, PostWithoutSurfaceShouldntCrash) {
    uint32_t textureWidth = 20;
    uint32_t textureHeight = 40;
    DisplayVk displayVk(*k_vk, m_vkPhysicalDevice, m_swapChainQueueFamilyIndex,
                        m_compositorQueueFamilyIndex, m_vkDevice,
                        m_compositorVkQueue, m_swapChainVkQueue);
    auto texture = RenderTexture::create(*k_vk, m_vkDevice, m_vkPhysicalDevice,
                                         m_compositorVkQueue, m_vkCommandPool,
                                         textureWidth, textureHeight);
    std::vector<uint32_t> pixels(textureWidth * textureHeight, 0);
    ASSERT_TRUE(texture->write(pixels));
    auto cbvk = displayVk.createDisplayBuffer(texture->m_vkImage,
                                              RenderTexture::k_vkFormat,
                                              textureWidth, textureHeight);
    displayVk.post(cbvk);
}

TEST_F(DisplayVkTest, SimplePost) {
    uint32_t textureWidth = 20;
    uint32_t textureHeight = 40;
    auto texture = RenderTexture::create(*k_vk, m_vkDevice, m_vkPhysicalDevice,
                                         m_compositorVkQueue, m_vkCommandPool,
                                         textureWidth, textureHeight);
    std::vector<uint32_t> pixels(textureWidth * textureHeight);
    for (int i = 0; i < textureHeight; i++) {
        for (int j = 0; j < textureWidth; j++) {
            uint8_t *pixel =
                reinterpret_cast<uint8_t *>(&pixels[i * textureWidth + j]);
            pixel[0] = static_cast<uint8_t>((i * 0xff / textureHeight) & 0xff);
            pixel[1] = static_cast<uint8_t>((j * 0xff / textureWidth) & 0xff);
            pixel[2] = 0;
            pixel[3] = 0xff;
        }
    }
    ASSERT_TRUE(texture->write(pixels));
    auto cbvk = m_displayVk->createDisplayBuffer(
        texture->m_vkImage, texture->k_vkFormat, texture->m_width,
        texture->m_height);
    for (uint32_t i = 0; i < 10; i++) {
        m_displayVk->post(cbvk);
    }
}

TEST_F(DisplayVkTest, PostTwoColorBuffers) {
    uint32_t textureWidth = 20;
    uint32_t textureHeight = 40;
    auto redTexture = RenderTexture::create(
        *k_vk, m_vkDevice, m_vkPhysicalDevice, m_compositorVkQueue,
        m_vkCommandPool, textureWidth, textureHeight);
    auto greenTexture = RenderTexture::create(
        *k_vk, m_vkDevice, m_vkPhysicalDevice, m_compositorVkQueue,
        m_vkCommandPool, textureWidth, textureHeight);
    uint32_t red = 0xff0000ff;
    uint32_t green = 0xff00ff00;
    std::vector<uint32_t> redPixels(textureWidth * textureHeight, red);
    std::vector<uint32_t> greenPixels(textureWidth * textureHeight, green);
    ASSERT_TRUE(redTexture->write(redPixels));
    ASSERT_TRUE(greenTexture->write(greenPixels));
    auto redCbvk = m_displayVk->createDisplayBuffer(
        redTexture->m_vkImage, redTexture->k_vkFormat, redTexture->m_width,
        redTexture->m_height);
    auto greenCbvk = m_displayVk->createDisplayBuffer(
        greenTexture->m_vkImage, greenTexture->k_vkFormat,
        greenTexture->m_width, greenTexture->m_height);
    for (uint32_t i = 0; i < 10; i++) {
        m_displayVk->post(redCbvk);
        m_displayVk->post(greenCbvk);
    }
}<|MERGE_RESOLUTION|>--- conflicted
+++ resolved
@@ -3,6 +3,7 @@
 #include "DisplayVk.h"
 
 #include "Standalone.h"
+#include "base/Lock.h"
 #include "tests/VkTestUtils.h"
 #include "vulkan/VulkanDispatch.h"
 
@@ -22,20 +23,19 @@
         m_window = emugl::createOrGetTestWindow(0, 0, k_width, k_height);
         pickPhysicalDevice();
         createLogicalDevice();
-        k_vk->vkGetDeviceQueue(m_vkDevice, m_compositorQueueFamilyIndex, 0,
-                               &m_compositorVkQueue);
-        k_vk->vkGetDeviceQueue(m_vkDevice, m_swapChainQueueFamilyIndex, 0,
-                               &m_swapChainVkQueue);
+        k_vk->vkGetDeviceQueue(m_vkDevice, m_compositorQueueFamilyIndex, 0, &m_compositorVkQueue);
+        m_compositorVkQueueLock = std::make_shared<android::base::Lock>();
+        k_vk->vkGetDeviceQueue(m_vkDevice, m_swapChainQueueFamilyIndex, 0, &m_swapChainVkQueue);
+        m_swapChainVkQueueLock = std::make_shared<android::base::Lock>();
         VkCommandPoolCreateInfo commandPoolCi = {
             .sType = VK_STRUCTURE_TYPE_COMMAND_POOL_CREATE_INFO,
             .queueFamilyIndex = m_compositorQueueFamilyIndex};
-        ASSERT_EQ(k_vk->vkCreateCommandPool(m_vkDevice, &commandPoolCi, nullptr,
-                                            &m_vkCommandPool),
+        ASSERT_EQ(k_vk->vkCreateCommandPool(m_vkDevice, &commandPoolCi, nullptr, &m_vkCommandPool),
                   VK_SUCCESS);
         m_displayVk = std::make_unique<DisplayVk>(
-            *k_vk, m_vkPhysicalDevice, m_swapChainQueueFamilyIndex,
-            m_compositorQueueFamilyIndex, m_vkDevice, m_compositorVkQueue,
-            m_swapChainVkQueue);
+            *k_vk, m_vkPhysicalDevice, m_swapChainQueueFamilyIndex, m_compositorQueueFamilyIndex,
+            m_vkDevice, m_compositorVkQueue, m_compositorVkQueueLock, m_swapChainVkQueue,
+            m_swapChainVkQueueLock);
         m_displayVk->bindToSurface(m_vkSurface, k_width, k_height);
     }
 
@@ -66,28 +66,28 @@
     uint32_t m_compositorQueueFamilyIndex = 0;
     VkDevice m_vkDevice = VK_NULL_HANDLE;
     VkQueue m_compositorVkQueue = VK_NULL_HANDLE;
+    std::shared_ptr<android::base::Lock> m_compositorVkQueueLock;
     VkQueue m_swapChainVkQueue = VK_NULL_HANDLE;
+    std::shared_ptr<android::base::Lock> m_swapChainVkQueueLock;
     VkCommandPool m_vkCommandPool = VK_NULL_HANDLE;
     std::unique_ptr<DisplayVk> m_displayVk = nullptr;
 
    private:
     void createInstance() {
-        VkApplicationInfo appInfo = {
-            .sType = VK_STRUCTURE_TYPE_APPLICATION_INFO,
-            .pNext = nullptr,
-            .pApplicationName = "emulator SwapChainStateVk unittest",
-            .applicationVersion = VK_MAKE_VERSION(1, 0, 0),
-            .pEngineName = "No Engine",
-            .engineVersion = VK_MAKE_VERSION(1, 0, 0),
-            .apiVersion = VK_API_VERSION_1_1};
+        VkApplicationInfo appInfo = {.sType = VK_STRUCTURE_TYPE_APPLICATION_INFO,
+                                     .pNext = nullptr,
+                                     .pApplicationName = "emulator SwapChainStateVk unittest",
+                                     .applicationVersion = VK_MAKE_VERSION(1, 0, 0),
+                                     .pEngineName = "No Engine",
+                                     .engineVersion = VK_MAKE_VERSION(1, 0, 0),
+                                     .apiVersion = VK_API_VERSION_1_1};
         auto extensions = SwapChainStateVk::getRequiredInstanceExtensions();
         VkInstanceCreateInfo instanceCi = {
             .sType = VK_STRUCTURE_TYPE_INSTANCE_CREATE_INFO,
             .pApplicationInfo = &appInfo,
             .enabledExtensionCount = static_cast<uint32_t>(extensions.size()),
             .ppEnabledExtensionNames = extensions.data()};
-        ASSERT_EQ(k_vk->vkCreateInstance(&instanceCi, nullptr, &m_vkInstance),
-                  VK_SUCCESS);
+        ASSERT_EQ(k_vk->vkCreateInstance(&instanceCi, nullptr, &m_vkInstance), VK_SUCCESS);
         ASSERT_TRUE(m_vkInstance != VK_NULL_HANDLE);
     }
 
@@ -100,65 +100,40 @@
             .sType = VK_STRUCTURE_TYPE_WIN32_SURFACE_CREATE_INFO_KHR,
             .hinstance = GetModuleHandle(nullptr),
             .hwnd = m_window->getNativeWindow()};
-        ASSERT_EQ(k_vk->vkCreateWin32SurfaceKHR(m_vkInstance, &surfaceCi,
-                                                nullptr, &m_vkSurface),
+        ASSERT_EQ(k_vk->vkCreateWin32SurfaceKHR(m_vkInstance, &surfaceCi, nullptr, &m_vkSurface),
                   VK_SUCCESS);
 #endif
     }
 
     void pickPhysicalDevice() {
         uint32_t physicalDeviceCount = 0;
-        ASSERT_EQ(k_vk->vkEnumeratePhysicalDevices(
-                      m_vkInstance, &physicalDeviceCount, nullptr),
+        ASSERT_EQ(k_vk->vkEnumeratePhysicalDevices(m_vkInstance, &physicalDeviceCount, nullptr),
                   VK_SUCCESS);
         ASSERT_GT(physicalDeviceCount, 0);
         std::vector<VkPhysicalDevice> physicalDevices(physicalDeviceCount);
-        ASSERT_EQ(
-            k_vk->vkEnumeratePhysicalDevices(m_vkInstance, &physicalDeviceCount,
-                                             physicalDevices.data()),
-            VK_SUCCESS);
+        ASSERT_EQ(k_vk->vkEnumeratePhysicalDevices(m_vkInstance, &physicalDeviceCount,
+                                                   physicalDevices.data()),
+                  VK_SUCCESS);
         for (const auto &device : physicalDevices) {
-            VkPhysicalDeviceDescriptorIndexingFeaturesEXT descIndexingFeatures = {
-                .sType =
-                    VK_STRUCTURE_TYPE_PHYSICAL_DEVICE_DESCRIPTOR_INDEXING_FEATURES_EXT};
-            VkPhysicalDeviceFeatures2 features = {
-                .sType = VK_STRUCTURE_TYPE_PHYSICAL_DEVICE_FEATURES_2,
-                .pNext = &descIndexingFeatures};
-            k_vk->vkGetPhysicalDeviceFeatures2(device, &features);
-            if (!CompositorVk::validatePhysicalDeviceFeatures(features)) {
-                continue;
-            }
             uint32_t queueFamilyCount = 0;
-            k_vk->vkGetPhysicalDeviceQueueFamilyProperties(
-                device, &queueFamilyCount, nullptr);
+            k_vk->vkGetPhysicalDeviceQueueFamilyProperties(device, &queueFamilyCount, nullptr);
             ASSERT_GT(queueFamilyCount, 0);
             std::vector<VkQueueFamilyProperties> queueProps(queueFamilyCount);
-            k_vk->vkGetPhysicalDeviceQueueFamilyProperties(
-                device, &queueFamilyCount, queueProps.data());
-            std::optional<uint32_t> maybeSwapChainQueueFamilyIndex =
-                std::nullopt;
-            std::optional<uint32_t> maybeCompositorQueueFamilyIndex =
-                std::nullopt;
-            for (uint32_t queueFamilyIndex = 0;
-                 queueFamilyIndex < queueFamilyCount; queueFamilyIndex++) {
+            k_vk->vkGetPhysicalDeviceQueueFamilyProperties(device, &queueFamilyCount,
+                                                           queueProps.data());
+            std::optional<uint32_t> maybeSwapChainQueueFamilyIndex = std::nullopt;
+            std::optional<uint32_t> maybeCompositorQueueFamilyIndex = std::nullopt;
+            for (uint32_t queueFamilyIndex = 0; queueFamilyIndex < queueFamilyCount;
+                 queueFamilyIndex++) {
                 if (!maybeSwapChainQueueFamilyIndex.has_value() &&
-<<<<<<< HEAD
-                    SwapChainStateVk::validateQueueFamilyProperties(
-                        *k_vk, device, m_vkSurface, queueFamilyIndex) &&
-                    SwapChainStateVk::createSwapChainCi(
-                        *k_vk, m_vkSurface, device, k_width, k_height,
-                        {queueFamilyIndex}) != nullptr) {
-=======
                     SwapChainStateVk::validateQueueFamilyProperties(*k_vk, device, m_vkSurface,
                                                                     queueFamilyIndex) &&
                     SwapChainStateVk::createSwapChainCi(*k_vk, m_vkSurface, device, k_width,
                                                         k_height, {queueFamilyIndex})) {
->>>>>>> ee577b35
                     maybeSwapChainQueueFamilyIndex = queueFamilyIndex;
                 }
                 if (!maybeCompositorQueueFamilyIndex.has_value() &&
-                    CompositorVk::validateQueueFamilyProperties(
-                        queueProps[queueFamilyIndex])) {
+                    CompositorVk::validateQueueFamilyProperties(queueProps[queueFamilyIndex])) {
                     maybeCompositorQueueFamilyIndex = queueFamilyIndex;
                 }
             }
@@ -166,10 +141,8 @@
                 !maybeCompositorQueueFamilyIndex.has_value()) {
                 continue;
             }
-            m_swapChainQueueFamilyIndex =
-                maybeSwapChainQueueFamilyIndex.value();
-            m_compositorQueueFamilyIndex =
-                maybeCompositorQueueFamilyIndex.value();
+            m_swapChainQueueFamilyIndex = maybeSwapChainQueueFamilyIndex.value();
+            m_compositorQueueFamilyIndex = maybeCompositorQueueFamilyIndex.value();
             m_vkPhysicalDevice = device;
             return;
         }
@@ -179,27 +152,17 @@
     void createLogicalDevice() {
         const float queuePriority = 1.0f;
         std::vector<VkDeviceQueueCreateInfo> queueCis(0);
-        for (auto queueFamilyIndex : std::unordered_set(
+        for (auto queueFamilyIndex : std::unordered_set<uint32_t>(
                  {m_swapChainQueueFamilyIndex, m_compositorQueueFamilyIndex})) {
-            VkDeviceQueueCreateInfo queueCi = {
-                .sType = VK_STRUCTURE_TYPE_DEVICE_QUEUE_CREATE_INFO,
-                .queueFamilyIndex = queueFamilyIndex,
-                .queueCount = 1,
-                .pQueuePriorities = &queuePriority};
+            VkDeviceQueueCreateInfo queueCi = {.sType = VK_STRUCTURE_TYPE_DEVICE_QUEUE_CREATE_INFO,
+                                               .queueFamilyIndex = queueFamilyIndex,
+                                               .queueCount = 1,
+                                               .pQueuePriorities = &queuePriority};
             queueCis.push_back(queueCi);
         }
-        VkPhysicalDeviceDescriptorIndexingFeaturesEXT descIndexingFeatures = {
-            .sType =
-                VK_STRUCTURE_TYPE_PHYSICAL_DEVICE_DESCRIPTOR_INDEXING_FEATURES_EXT};
-        VkPhysicalDeviceFeatures2 features = {
-            .sType = VK_STRUCTURE_TYPE_PHYSICAL_DEVICE_FEATURES_2,
-            .pNext = &descIndexingFeatures};
-        ASSERT_TRUE(CompositorVk::enablePhysicalDeviceFeatures(features));
+        VkPhysicalDeviceFeatures2 features = {.sType = VK_STRUCTURE_TYPE_PHYSICAL_DEVICE_FEATURES_2,
+                                              .pNext = nullptr};
         auto extensions = SwapChainStateVk::getRequiredDeviceExtensions();
-        const auto compositorExtensions =
-            CompositorVk::getRequiredDeviceExtensions();
-        extensions.insert(extensions.end(), compositorExtensions.begin(),
-                          compositorExtensions.end());
         VkDeviceCreateInfo deviceCi = {
             .sType = VK_STRUCTURE_TYPE_DEVICE_CREATE_INFO,
             .pNext = &features,
@@ -209,8 +172,7 @@
             .enabledExtensionCount = static_cast<uint32_t>(extensions.size()),
             .ppEnabledExtensionNames = extensions.data(),
             .pEnabledFeatures = nullptr};
-        ASSERT_EQ(k_vk->vkCreateDevice(m_vkPhysicalDevice, &deviceCi, nullptr,
-                                       &m_vkDevice),
+        ASSERT_EQ(k_vk->vkCreateDevice(m_vkPhysicalDevice, &deviceCi, nullptr, &m_vkDevice),
                   VK_SUCCESS);
         ASSERT_TRUE(m_vkDevice != VK_NULL_HANDLE);
     }
@@ -224,30 +186,25 @@
     uint32_t textureWidth = 20;
     uint32_t textureHeight = 40;
     DisplayVk displayVk(*k_vk, m_vkPhysicalDevice, m_swapChainQueueFamilyIndex,
-                        m_compositorQueueFamilyIndex, m_vkDevice,
-                        m_compositorVkQueue, m_swapChainVkQueue);
-    auto texture = RenderTexture::create(*k_vk, m_vkDevice, m_vkPhysicalDevice,
-                                         m_compositorVkQueue, m_vkCommandPool,
-                                         textureWidth, textureHeight);
+                        m_compositorQueueFamilyIndex, m_vkDevice, m_compositorVkQueue,
+                        m_compositorVkQueueLock, m_swapChainVkQueue, m_swapChainVkQueueLock);
+    auto texture = RenderTexture::create(*k_vk, m_vkDevice, m_vkPhysicalDevice, m_compositorVkQueue,
+                                         m_vkCommandPool, textureWidth, textureHeight);
     std::vector<uint32_t> pixels(textureWidth * textureHeight, 0);
     ASSERT_TRUE(texture->write(pixels));
-    auto cbvk = displayVk.createDisplayBuffer(texture->m_vkImage,
-                                              RenderTexture::k_vkFormat,
-                                              textureWidth, textureHeight);
-    displayVk.post(cbvk);
+    auto cbvk = displayVk.createDisplayBuffer(texture->m_vkImage, texture->m_vkImageCreateInfo);
+    ASSERT_TRUE(std::get<0>(displayVk.post(cbvk)));
 }
 
 TEST_F(DisplayVkTest, SimplePost) {
     uint32_t textureWidth = 20;
     uint32_t textureHeight = 40;
-    auto texture = RenderTexture::create(*k_vk, m_vkDevice, m_vkPhysicalDevice,
-                                         m_compositorVkQueue, m_vkCommandPool,
-                                         textureWidth, textureHeight);
+    auto texture = RenderTexture::create(*k_vk, m_vkDevice, m_vkPhysicalDevice, m_compositorVkQueue,
+                                         m_vkCommandPool, textureWidth, textureHeight);
     std::vector<uint32_t> pixels(textureWidth * textureHeight);
     for (int i = 0; i < textureHeight; i++) {
         for (int j = 0; j < textureWidth; j++) {
-            uint8_t *pixel =
-                reinterpret_cast<uint8_t *>(&pixels[i * textureWidth + j]);
+            uint8_t *pixel = reinterpret_cast<uint8_t *>(&pixels[i * textureWidth + j]);
             pixel[0] = static_cast<uint8_t>((i * 0xff / textureHeight) & 0xff);
             pixel[1] = static_cast<uint8_t>((j * 0xff / textureWidth) & 0xff);
             pixel[2] = 0;
@@ -255,37 +212,47 @@
         }
     }
     ASSERT_TRUE(texture->write(pixels));
-    auto cbvk = m_displayVk->createDisplayBuffer(
-        texture->m_vkImage, texture->k_vkFormat, texture->m_width,
-        texture->m_height);
+    auto cbvk = m_displayVk->createDisplayBuffer(texture->m_vkImage, texture->m_vkImageCreateInfo);
+    std::vector<std::shared_future<void>> waitForGpuFutures;
     for (uint32_t i = 0; i < 10; i++) {
-        m_displayVk->post(cbvk);
+        auto [success, waitForGpuFuture] = m_displayVk->post(cbvk);
+        ASSERT_TRUE(success);
+        waitForGpuFutures.emplace_back(std::move(waitForGpuFuture));
+    }
+    for (auto &waitForGpuFuture : waitForGpuFutures) {
+        waitForGpuFuture.wait();
     }
 }
 
 TEST_F(DisplayVkTest, PostTwoColorBuffers) {
     uint32_t textureWidth = 20;
     uint32_t textureHeight = 40;
-    auto redTexture = RenderTexture::create(
-        *k_vk, m_vkDevice, m_vkPhysicalDevice, m_compositorVkQueue,
-        m_vkCommandPool, textureWidth, textureHeight);
-    auto greenTexture = RenderTexture::create(
-        *k_vk, m_vkDevice, m_vkPhysicalDevice, m_compositorVkQueue,
-        m_vkCommandPool, textureWidth, textureHeight);
+    auto redTexture =
+        RenderTexture::create(*k_vk, m_vkDevice, m_vkPhysicalDevice, m_compositorVkQueue,
+                              m_vkCommandPool, textureWidth, textureHeight);
+    auto greenTexture =
+        RenderTexture::create(*k_vk, m_vkDevice, m_vkPhysicalDevice, m_compositorVkQueue,
+                              m_vkCommandPool, textureWidth, textureHeight);
     uint32_t red = 0xff0000ff;
     uint32_t green = 0xff00ff00;
     std::vector<uint32_t> redPixels(textureWidth * textureHeight, red);
     std::vector<uint32_t> greenPixels(textureWidth * textureHeight, green);
     ASSERT_TRUE(redTexture->write(redPixels));
     ASSERT_TRUE(greenTexture->write(greenPixels));
-    auto redCbvk = m_displayVk->createDisplayBuffer(
-        redTexture->m_vkImage, redTexture->k_vkFormat, redTexture->m_width,
-        redTexture->m_height);
-    auto greenCbvk = m_displayVk->createDisplayBuffer(
-        greenTexture->m_vkImage, greenTexture->k_vkFormat,
-        greenTexture->m_width, greenTexture->m_height);
+    auto redCbvk =
+        m_displayVk->createDisplayBuffer(redTexture->m_vkImage, redTexture->m_vkImageCreateInfo);
+    auto greenCbvk = m_displayVk->createDisplayBuffer(greenTexture->m_vkImage,
+                                                      greenTexture->m_vkImageCreateInfo);
+    std::vector<std::shared_future<void>> waitForGpuFutures;
     for (uint32_t i = 0; i < 10; i++) {
-        m_displayVk->post(redCbvk);
-        m_displayVk->post(greenCbvk);
+        auto [success, waitForGpuFuture] = m_displayVk->post(redCbvk);
+        ASSERT_TRUE(success);
+        waitForGpuFutures.emplace_back(std::move(waitForGpuFuture));
+        std::tie(success, waitForGpuFuture) = m_displayVk->post(greenCbvk);
+        ASSERT_TRUE(success);
+        waitForGpuFutures.emplace_back(std::move(waitForGpuFuture));
+    }
+    for (auto &waitForGpuFuture : waitForGpuFutures) {
+        waitForGpuFuture.wait();
     }
 }