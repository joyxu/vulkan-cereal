--- conflicted
+++ resolved
@@ -15,15 +15,15 @@
 
 #include <vulkan/vulkan.h>
 
+#include <atomic>
+#include <functional>
+#include <memory>
 #include <unordered_map>
 #include <unordered_set>
 #include <vector>
 
-<<<<<<< HEAD
-=======
 #include "DisplayVk.h"
 #include "base/Lock.h"
->>>>>>> 33d8bf2f
 #include "base/Optional.h"
 #include "cereal/common/goldfish_vk_private_defs.h"
 
@@ -88,12 +88,9 @@
     bool instanceSupportsExternalMemoryCapabilities = false;
     PFN_vkGetPhysicalDeviceImageFormatProperties2KHR
             getImageFormatProperties2Func = nullptr;
-<<<<<<< HEAD
-=======
     PFN_vkGetPhysicalDeviceProperties2KHR
             getPhysicalDeviceProperties2Func = nullptr;
     PFN_vkGetPhysicalDeviceFeatures2 getPhysicalDeviceFeatures2Func = nullptr;
->>>>>>> 33d8bf2f
 
     bool instanceSupportsMoltenVK = false;
     PFN_vkSetMTLTextureMVK setMTLTextureFunc = nullptr;
@@ -101,7 +98,9 @@
 
     // Queue, command pool, and command buffer
     // for running commands to sync stuff system-wide.
+    // TODO(b/197362803): Encapsulate host side VkQueue and the lock.
     VkQueue queue = VK_NULL_HANDLE;
+    std::shared_ptr<android::base::Lock> queueLock = nullptr;
     uint32_t queueFamilyIndex = 0;
     VkCommandPool commandPool = VK_NULL_HANDLE;
     VkCommandBuffer commandBuffer = VK_NULL_HANDLE;
@@ -136,12 +135,9 @@
         bool hasGraphicsQueueFamily = false;
         bool hasComputeQueueFamily = false;
         bool supportsExternalMemory = false;
-<<<<<<< HEAD
-=======
         bool supportsIdProperties = false;
         bool hasSamplerYcbcrConversionExtension = false;
         bool supportsSamplerYcbcrConversion = false;
->>>>>>> 33d8bf2f
         bool glInteropSupported = false;
 
         std::vector<uint32_t> graphicsQueueFamilyIndices;
@@ -149,6 +145,7 @@
 
         VkPhysicalDeviceProperties physdevProps;
         VkPhysicalDeviceMemoryProperties memProps;
+        VkPhysicalDeviceIDPropertiesKHR idProps;
 
         PFN_vkGetImageMemoryRequirements2KHR getImageMemoryRequirements2Func = nullptr;
         PFN_vkGetBufferMemoryRequirements2KHR getBufferMemoryRequirements2Func = nullptr;
@@ -268,6 +265,11 @@
         VulkanMode vulkanMode = VulkanMode::Default;
 
         MTLTextureRef mtlTexture = nullptr;
+        // shared_ptr is required so that ColorBufferInfo::ownedByHost can have
+        // an uninitialized default value that is neither true or false. The
+        // actual value will be set by setupVkColorBuffer when creating
+        // ColorBufferInfo.
+        std::shared_ptr<std::atomic_bool> ownedByHost = nullptr;
     };
 
     struct BufferInfo {
@@ -331,8 +333,6 @@
     // external backing?
     // TODO: try switching to this
     ExternalMemoryInfo virtualHostVisibleHeap;
-<<<<<<< HEAD
-=======
 
     // Every command buffer in the pool is associated with a VkFence which is
     // signaled only if the command buffer completes.
@@ -341,7 +341,6 @@
     // The implementation for Vulkan native swapchain. Only initialized in initVkEmulationFeatures
     // if useVulkanNativeSwapchain is set.
     std::unique_ptr<DisplayVk> displayVk;
->>>>>>> 33d8bf2f
 };
 
 VkEmulation* createGlobalVkEmulation(VulkanDispatch* vk);
@@ -378,6 +377,11 @@
 // ColorBuffer operations
 
 bool isColorBufferVulkanCompatible(uint32_t colorBufferHandle);
+
+std::unique_ptr<VkImageCreateInfo> generateColorBufferVkImageCreateInfo(VkFormat format,
+                                                                        uint32_t width,
+                                                                        uint32_t height,
+                                                                        VkImageTiling tiling);
 
 bool setupVkColorBuffer(uint32_t colorBufferHandle,
                         bool vulkanOnly = false,
@@ -426,4 +430,13 @@
     VkExternalMemoryProperties props,
     VkExternalMemoryHandleTypeFlags wantedGuestHandleType);
 
+void acquireColorBuffersForHostComposing(const std::vector<uint32_t>& layerColorBuffers,
+                                         uint32_t renderTargetColorBuffer);
+
+void releaseColorBufferFromHostComposing(const std::vector<uint32_t>& colorBufferHandles);
+
+void releaseColorBufferFromHostComposingSync(const std::vector<uint32_t>& colorBufferHandles);
+
+void setColorBufferCurrentLayout(uint32_t colorBufferHandle, VkImageLayout);
+
 } // namespace goldfish_vk