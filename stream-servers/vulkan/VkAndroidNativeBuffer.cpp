--- conflicted
+++ resolved
@@ -15,17 +15,17 @@
 #include "cereal/common/goldfish_vk_private_defs.h"
 #include "cereal/common/goldfish_vk_extension_structs.h"
 
+#include "host-common/GfxstreamFatalError.h"
 #include "stream-servers/FrameBuffer.h"
 #include "GrallocDefs.h"
 #include "VkCommonOperations.h"
 #include "VulkanDispatch.h"
+#include "SyncThread.h"
 
 #include <string.h>
 
 #define VK_ANB_ERR(fmt,...) fprintf(stderr, "%s:%d " fmt "\n", __func__, __LINE__, ##__VA_ARGS__);
 
-<<<<<<< HEAD
-=======
 #define ENABLE_VK_ANB_DEBUG 0
 
 #if ENABLE_VK_ANB_DEBUG
@@ -41,8 +41,41 @@
 using emugl::ABORT_REASON_OTHER;
 using emugl::FatalError;
 
->>>>>>> 33d8bf2f
 namespace goldfish_vk {
+
+VkFence AndroidNativeBufferInfo::QsriWaitInfo::getFenceFromPoolLocked() {
+    VK_ANB_DEBUG("enter");
+
+    if (!vk) return VK_NULL_HANDLE;
+
+    if (fencePool.empty()) {
+        VkFence fence;
+        VkFenceCreateInfo fenceCreateInfo = {
+            VK_STRUCTURE_TYPE_FENCE_CREATE_INFO, 0, 0,
+        };
+        vk->vkCreateFence(device, &fenceCreateInfo, nullptr, &fence);
+        VK_ANB_DEBUG("no fences in pool, created %p", fence);
+        return fence;
+    } else {
+        VkFence res = fencePool.back();
+        fencePool.pop_back();
+        vk->vkResetFences(device, 1, &res);
+        VK_ANB_DEBUG("existing fence in pool: %p. also reset the fence", res);
+        return res;
+    }
+}
+
+AndroidNativeBufferInfo::QsriWaitInfo::~QsriWaitInfo() {
+    VK_ANB_DEBUG("enter");
+    if (!vk) return;
+    if (!device) return;
+    // Nothing in the fence pool is unsignaled
+    for (auto fence : fencePool) {
+        VK_ANB_DEBUG("destroy fence %p", fence);
+        vk->vkDestroyFence(device, fence, nullptr);
+    }
+    VK_ANB_DEBUG("exit");
+}
 
 bool parseAndroidNativeBufferInfo(
     const VkImageCreateInfo* pCreateInfo,
@@ -66,8 +99,7 @@
     const VkPhysicalDeviceMemoryProperties* memProps,
     AndroidNativeBufferInfo* out) {
 
-    *out = {};
-
+    out->vk = vk;
     out->device = device;
     out->vkFormat = pCreateInfo->format;
     out->extent = pCreateInfo->extent;
@@ -95,7 +127,8 @@
 
     if (colorBufferVulkanCompatible && externalMemoryCompatible &&
         setupVkColorBuffer(out->colorBufferHandle, false /* not Vulkan only */,
-                           0u /* memoryProperty */, &out->isGlTexture)) {
+                           0u /* memoryProperty */, &out->useVulkanNativeImage)) {
+        releaseColorBufferFromHostComposingSync({out->colorBufferHandle});
         out->externallyBacked = true;
     }
 
@@ -216,26 +249,34 @@
             out->stagingMemoryTypeIndex,
         };
 
-        if (VK_SUCCESS !=
-            vk->vkAllocateMemory(
-                device, &allocInfo, nullptr,
-                &out->stagingMemory)) {
+        VkResult res = vk->vkAllocateMemory(device, &allocInfo, nullptr,
+                                            &out->stagingMemory);
+        if (VK_SUCCESS != res) {
             VK_ANB_ERR(
-                "VK_ANDROID_native_buffer: could not allocate "
-                "staging memory. requested size: %zu", (size_t)(out->memReqs.size));
+                "VK_ANDROID_native_buffer: could not allocate staging memory. "
+                "res = %d. requested size: %zu",
+                (int)res, (size_t)(out->memReqs.size));
             teardownAndroidNativeBufferImage(vk, out);
             return VK_ERROR_OUT_OF_HOST_MEMORY;
         }
 
         VkBufferCreateInfo stagingBufferCreateInfo = {
-            VK_STRUCTURE_TYPE_BUFFER_CREATE_INFO, 0, 0,
+            VK_STRUCTURE_TYPE_BUFFER_CREATE_INFO,
+            0,
+            0,
             out->memReqs.size,
-            VK_BUFFER_USAGE_TRANSFER_DST_BIT |
-            VK_BUFFER_USAGE_TRANSFER_SRC_BIT,
-            out->sharingMode,
-            (uint32_t)out->queueFamilyIndices.size(),
-            out->queueFamilyIndices.size() ? out->queueFamilyIndices.data() : nullptr,
-        };
+            VK_BUFFER_USAGE_TRANSFER_DST_BIT | VK_BUFFER_USAGE_TRANSFER_SRC_BIT,
+            VK_SHARING_MODE_EXCLUSIVE,
+            0,
+            nullptr,
+        };
+        if (out->queueFamilyIndices.size() > 1) {
+            stagingBufferCreateInfo.sharingMode = VK_SHARING_MODE_CONCURRENT;
+            stagingBufferCreateInfo.queueFamilyIndexCount =
+                static_cast<uint32_t>(out->queueFamilyIndices.size());
+            stagingBufferCreateInfo.pQueueFamilyIndices =
+                out->queueFamilyIndices.data();
+        }
 
         if (VK_SUCCESS !=
             vk->vkCreateBuffer(
@@ -291,11 +332,22 @@
     for (auto queueState : anbInfo->queueStates) {
         queueState.teardown(vk, device);
     }
+
     anbInfo->queueStates.clear();
 
     anbInfo->acquireQueueState.teardown(vk, device);
 
-    *anbInfo = {};
+    anbInfo->vk = nullptr;
+    anbInfo->device = VK_NULL_HANDLE;
+    anbInfo->image = VK_NULL_HANDLE;
+    anbInfo->imageMemory = VK_NULL_HANDLE;
+    anbInfo->stagingBuffer = VK_NULL_HANDLE;
+    anbInfo->mappedStagingPtr = nullptr;
+    anbInfo->stagingMemory = VK_NULL_HANDLE;
+
+    AutoLock lock(anbInfo->qsriWaitInfo.lock);
+    anbInfo->qsriWaitInfo.presentCount = 0;
+    anbInfo->qsriWaitInfo.requestedPresentCount = 0;
 }
 
 void getGralloc0Usage(VkFormat format, VkImageUsageFlags imageUsage,
@@ -367,10 +419,12 @@
     VulkanDispatch* vk,
     VkDevice device,
     VkQueue queueIn,
-    uint32_t queueFamilyIndexIn) {
+    uint32_t queueFamilyIndexIn,
+    android::base::Lock* queueLockIn) {
 
     queue = queueIn;
     queueFamilyIndex = queueFamilyIndexIn;
+    lock = queueLockIn;
 
     VkCommandPoolCreateInfo poolCreateInfo = {
         VK_STRUCTURE_TYPE_COMMAND_POOL_CREATE_INFO, 0,
@@ -413,11 +467,15 @@
 void AndroidNativeBufferInfo::QueueState::teardown(
     VulkanDispatch* vk, VkDevice device) {
 
-    if (queue) vk->vkQueueWaitIdle(queue);
+    if (queue) {
+        AutoLock qlock(*lock);
+        vk->vkQueueWaitIdle(queue);
+    }
     if (cb) vk->vkFreeCommandBuffers(device, pool, 1, &cb);
     if (pool) vk->vkDestroyCommandPool(device, pool, nullptr);
     if (fence) vk->vkDestroyFence(device, fence, nullptr);
 
+    lock = nullptr;
     queue = VK_NULL_HANDLE;
     pool = VK_NULL_HANDLE;
     cb = VK_NULL_HANDLE;
@@ -430,6 +488,7 @@
     VkDevice device,
     VkQueue defaultQueue,
     uint32_t defaultQueueFamilyIndex,
+    Lock* defaultQueueLock,
     VkSemaphore semaphore,
     VkFence fence,
     AndroidNativeBufferInfo* anbInfo) {
@@ -441,25 +500,25 @@
         !anbInfo->everAcquired;
 
     anbInfo->everAcquired = true;
-        // fprintf(stderr, "%s: call\n", __func__);
 
     if (firstTimeSetup) {
-
         VkSubmitInfo submitInfo = {
             VK_STRUCTURE_TYPE_SUBMIT_INFO, 0,
             0, nullptr, nullptr,
             0, nullptr,
-            1, &semaphore,
-        };
-
+            (uint32_t)(semaphore == VK_NULL_HANDLE ? 0 : 1),
+            semaphore == VK_NULL_HANDLE ? nullptr : &semaphore,
+        };
+        AutoLock qlock(*defaultQueueLock);
         vk->vkQueueSubmit(defaultQueue, 1, &submitInfo, fence);
     } else {
 
         const AndroidNativeBufferInfo::QueueState& queueState =
                 anbInfo->queueStates[anbInfo->lastUsedQueueFamilyIndex];
 
-        // For GL interop, transfer back to present layout from general.
-        if (anbInfo->isGlTexture) {
+        // If we used the Vulkan image without copying it back
+        // to the CPU, reset the layout to PRESENT.
+        if (anbInfo->useVulkanNativeImage) {
             fb->setColorBufferInUse(anbInfo->colorBufferHandle, true);
 
             VkCommandBufferBeginInfo beginInfo = {
@@ -471,25 +530,27 @@
 
             vk->vkBeginCommandBuffer(queueState.cb2, &beginInfo);
 
-            VkImageMemoryBarrier backToPresentSrc = {
-                VK_STRUCTURE_TYPE_IMAGE_MEMORY_BARRIER, 0,
-                VK_ACCESS_HOST_READ_BIT, 0,
-                fb->getVkImageLayoutForPresent(),
-                VK_IMAGE_LAYOUT_PRESENT_SRC_KHR,
-                VK_QUEUE_FAMILY_EXTERNAL,
-                anbInfo->lastUsedQueueFamilyIndex,
-                anbInfo->image,
-                {
-                    VK_IMAGE_ASPECT_COLOR_BIT,
-                    0, 1, 0, 1,
-                },
+            VkImageMemoryBarrier queueTransferBarrier = {
+                .sType = VK_STRUCTURE_TYPE_IMAGE_MEMORY_BARRIER,
+                .srcAccessMask = VK_ACCESS_MEMORY_READ_BIT | VK_ACCESS_MEMORY_WRITE_BIT,
+                .dstAccessMask = VK_ACCESS_MEMORY_READ_BIT | VK_ACCESS_MEMORY_WRITE_BIT,
+                .oldLayout = VK_IMAGE_LAYOUT_PRESENT_SRC_KHR,
+                .newLayout = VK_IMAGE_LAYOUT_PRESENT_SRC_KHR,
+                .srcQueueFamilyIndex = VK_QUEUE_FAMILY_EXTERNAL,
+                .dstQueueFamilyIndex = anbInfo->lastUsedQueueFamilyIndex,
+                .image = anbInfo->image,
+                .subresourceRange =
+                    {
+                        VK_IMAGE_ASPECT_COLOR_BIT,
+                        0,
+                        1,
+                        0,
+                        1,
+                    },
             };
-
-            vk->vkCmdPipelineBarrier(queueState.cb2,
-                    VK_PIPELINE_STAGE_ALL_COMMANDS_BIT,
-                    VK_PIPELINE_STAGE_ALL_COMMANDS_BIT, 0, 0,
-                    nullptr, 0, nullptr, 1, &backToPresentSrc);
-
+            vk->vkCmdPipelineBarrier(queueState.cb2, VK_PIPELINE_STAGE_ALL_COMMANDS_BIT,
+                                     VK_PIPELINE_STAGE_ALL_COMMANDS_BIT, 0, 0, nullptr, 0, nullptr,
+                                     1, &queueTransferBarrier);
             vk->vkEndCommandBuffer(queueState.cb2);
 
             VkSubmitInfo submitInfo = {
@@ -500,10 +561,11 @@
                 nullptr,
                 1,
                 &queueState.cb2,
-                1,
-                &semaphore,
+                (uint32_t)(semaphore == VK_NULL_HANDLE ? 0 : 1),
+                semaphore == VK_NULL_HANDLE ? nullptr : &semaphore,
             };
 
+            AutoLock qlock(*queueState.lock);
             // TODO(kaiyili): initiate ownership transfer from DisplayVk here
             vk->vkQueueSubmit(queueState.queue, 1, &submitInfo, fence);
         } else {
@@ -513,23 +575,35 @@
                 VK_STRUCTURE_TYPE_SUBMIT_INFO, 0,
                 0, nullptr, nullptr,
                 0, nullptr,
-                1, &semaphore,
+                (uint32_t)(semaphore == VK_NULL_HANDLE ? 0 : 1),
+                semaphore == VK_NULL_HANDLE ? nullptr : &semaphore,
             };
+            AutoLock qlock(*queueState.lock);
             vk->vkQueueSubmit(queueState.queue, 1, &submitInfo, fence);
         }
     }
 
     return VK_SUCCESS;
 }
+
+static constexpr uint64_t kTimeoutNs = 3ULL * 1000000000ULL;
 
 VkResult syncImageToColorBuffer(
     VulkanDispatch* vk,
     uint32_t queueFamilyIndex,
     VkQueue queue,
+    Lock* queueLock,
     uint32_t waitSemaphoreCount,
     const VkSemaphore* pWaitSemaphores,
     int* pNativeFenceFd,
-    AndroidNativeBufferInfo* anbInfo) {
+    std::shared_ptr<AndroidNativeBufferInfo> anbInfo) {
+
+    auto anbInfoPtr = anbInfo.get();
+    {
+        AutoLock lock(anbInfo->qsriWaitInfo.lock);
+        VK_ANB_DEBUG_OBJ(anbInfoPtr, "ensure dispatch %p device %p", vk, anbInfo->device);
+        anbInfo->qsriWaitInfo.ensureDispatchAndDevice(vk, anbInfo->device);
+    }
 
     auto fb = FrameBuffer::getFB();
     fb->lock();
@@ -549,7 +623,7 @@
 
     if (!queueState.queue) {
         queueState.setup(
-            vk, anbInfo->device, queue, queueFamilyIndex);
+            vk, anbInfo->device, queue, queueFamilyIndex, queueLock);
     }
 
     // Record our synchronization commands.
@@ -561,30 +635,30 @@
 
     vk->vkBeginCommandBuffer(queueState.cb, &beginInfo);
 
-    // If GL texture, transfer image layout to "general" for GL interop.
-    if (anbInfo->isGlTexture) {
-        VkImageMemoryBarrier present2GeneralBarrier = {
-            VK_STRUCTURE_TYPE_IMAGE_MEMORY_BARRIER, 0,
-            VK_ACCESS_HOST_READ_BIT, 0,
-            VK_IMAGE_LAYOUT_PRESENT_SRC_KHR,
-            fb->getVkImageLayoutForPresent(),
-            queueFamilyIndex,
-            VK_QUEUE_FAMILY_EXTERNAL,
-            anbInfo->image,
-            {
-                VK_IMAGE_ASPECT_COLOR_BIT,
-                0, 1, 0, 1,
-            },
-        };
-
-        vk->vkCmdPipelineBarrier(
-            queueState.cb,
-            VK_PIPELINE_STAGE_ALL_COMMANDS_BIT,
-            VK_PIPELINE_STAGE_ALL_COMMANDS_BIT,
-            0,
-            0, nullptr,
-            0, nullptr,
-            1, &present2GeneralBarrier);
+    // If using the Vulkan image directly (rather than copying it back to
+    // the CPU), change its layout for that use.
+    if (anbInfo->useVulkanNativeImage) {
+        VkImageMemoryBarrier queueTransferBarrier = {
+            .sType = VK_STRUCTURE_TYPE_IMAGE_MEMORY_BARRIER,
+            .srcAccessMask = VK_ACCESS_MEMORY_READ_BIT | VK_ACCESS_MEMORY_WRITE_BIT,
+            .dstAccessMask = VK_ACCESS_MEMORY_READ_BIT | VK_ACCESS_MEMORY_WRITE_BIT,
+            .oldLayout = VK_IMAGE_LAYOUT_PRESENT_SRC_KHR,
+            .newLayout = VK_IMAGE_LAYOUT_PRESENT_SRC_KHR,
+            .srcQueueFamilyIndex = queueFamilyIndex,
+            .dstQueueFamilyIndex = VK_QUEUE_FAMILY_EXTERNAL,
+            .image = anbInfo->image,
+            .subresourceRange =
+                {
+                    VK_IMAGE_ASPECT_COLOR_BIT,
+                    0,
+                    1,
+                    0,
+                    1,
+                },
+        };
+        vk->vkCmdPipelineBarrier(queueState.cb, VK_PIPELINE_STAGE_ALL_COMMANDS_BIT,
+                                 VK_PIPELINE_STAGE_ALL_COMMANDS_BIT, 0, 0, nullptr, 0, nullptr, 1,
+                                 &queueTransferBarrier);
 
     } else {
         // Not a GL texture. Read it back and put it back in present layout.
@@ -678,13 +752,47 @@
     };
 
     // TODO(kaiyili): initiate ownership transfer to DisplayVk here.
-    vk->vkQueueSubmit(queueState.queue, 1, &submitInfo, VK_NULL_HANDLE);
-
+    VkFence qsriFence = VK_NULL_HANDLE;
+    {
+        VK_ANB_DEBUG_OBJ(anbInfoPtr, "trying to get qsri fence");
+        AutoLock lock(anbInfo->qsriWaitInfo.lock);
+        VK_ANB_DEBUG_OBJ(anbInfoPtr, "trying to get qsri fence (got lock)");
+        qsriFence = anbInfo->qsriWaitInfo.getFenceFromPoolLocked();
+        VK_ANB_DEBUG_OBJ(anbInfoPtr, "got qsri fence %p", qsriFence);
+    }
+    AutoLock qLock(*queueLock);
+    vk->vkQueueSubmit(queueState.queue, 1, &submitInfo, qsriFence);
     fb->unlock();
 
-    if (anbInfo->isGlTexture) {
+    if (anbInfo->useVulkanNativeImage) {
+        VK_ANB_DEBUG_OBJ(anbInfoPtr, "using native image, so use sync thread to wait");
         fb->setColorBufferInUse(anbInfo->colorBufferHandle, false);
+        VkDevice device = anbInfo->device;
+        // Queue wait to sync thread with completion callback
+        // Pass anbInfo by value to get a ref
+        SyncThread::get()->triggerGeneral([anbInfoPtr, anbInfo, vk, device, qsriFence] {
+            (void)anbInfoPtr;
+            VK_ANB_DEBUG_OBJ(anbInfoPtr, "wait callback: enter");
+            if (qsriFence) {
+                VK_ANB_DEBUG_OBJ(anbInfoPtr, "wait callback: wait for fence %p...", qsriFence);
+                vk->vkWaitForFences(device, 1, &qsriFence, VK_FALSE, kTimeoutNs);
+                VK_ANB_DEBUG_OBJ(anbInfoPtr, "wait callback: wait for fence %p...(done)", qsriFence);
+            }
+            AutoLock lock(anbInfo->qsriWaitInfo.lock);
+            VK_ANB_DEBUG_OBJ(anbInfoPtr, "wait callback: return fence and signal");
+            if (qsriFence) {
+                anbInfo->qsriWaitInfo.returnFenceLocked(qsriFence);
+            }
+            uint64_t presentCount = ++anbInfo->qsriWaitInfo.presentCount;
+            VK_ANB_DEBUG_OBJ(anbInfoPtr, "wait callback: done, present count is now %llu", (unsigned long long)presentCount);
+            anbInfo->qsriWaitInfo.cv.signal();
+            VK_ANB_DEBUG_OBJ(anbInfoPtr, "wait callback: exit");
+        });
     } else {
+        VK_ANB_DEBUG_OBJ(anbInfoPtr, "not using native image, so wait right away");
+        if (qsriFence) {
+            vk->vkWaitForFences(anbInfo->device, 1, &qsriFence, VK_FALSE, kTimeoutNs);
+        }
 
         VkMappedMemoryRange toInvalidate = {
             VK_STRUCTURE_TYPE_MAPPED_MEMORY_RANGE, 0,
@@ -718,6 +826,14 @@
                 colorBufferHandle,
                 anbInfo->mappedStagingPtr,
                 bpp * anbInfo->extent.width * anbInfo->extent.height);
+
+        AutoLock lock(anbInfo->qsriWaitInfo.lock);
+        uint64_t presentCount = ++anbInfo->qsriWaitInfo.presentCount;
+        VK_ANB_DEBUG_OBJ(anbInfoPtr, "done, present count is now %llu", (unsigned long long)presentCount);
+        anbInfo->qsriWaitInfo.cv.signal();
+        if (qsriFence) {
+            anbInfo->qsriWaitInfo.returnFenceLocked(qsriFence);
+        }
     }
 
     return VK_SUCCESS;
