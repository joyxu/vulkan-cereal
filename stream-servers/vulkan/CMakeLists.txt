--- conflicted
+++ resolved
@@ -31,9 +31,6 @@
                            ${GFXSTREAM_REPO_ROOT}/include
                            ${GFXSTREAM_REPO_ROOT}/stream-servers
                            ${GFXSTREAM_REPO_ROOT}/stream-servers/vulkan
-<<<<<<< HEAD
-                           ${GFXSTREAM_REPO_ROOT}/stream-servers/apigen-codec-common)
-=======
                            ${GFXSTREAM_REPO_ROOT}/stream-servers/apigen-codec-common)
 
 add_executable(
@@ -60,5 +57,4 @@
 target_compile_definitions(
     vk_util_unittest
     PUBLIC
-    GFXSTREAM_TESTING)
->>>>>>> 33d8bf2f
+    GFXSTREAM_TESTING)