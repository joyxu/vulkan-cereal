--- conflicted
+++ resolved
@@ -1,52 +1,48 @@
 /*
-* Copyright (C) 2017 The Android Open Source Project
-*
-* Licensed under the Apache License, Version 2.0 (the "License");
-* you may not use this file except in compliance with the License.
-* You may obtain a copy of the License at
-*
-* http://www.apache.org/licenses/LICENSE-2.0
-*
-* Unless required by applicable law or agreed to in writing, software
-* distributed under the License is distributed on an "AS IS" BASIS,
-* WITHOUT WARRANTIES OR CONDITIONS OF ANY KIND, either express or implied.
-* See the License for the specific language governing permissions and
-* limitations under the License.
-*/
+ * Copyright (C) 2017 The Android Open Source Project
+ *
+ * Licensed under the Apache License, Version 2.0 (the "License");
+ * you may not use this file except in compliance with the License.
+ * You may obtain a copy of the License at
+ *
+ * http://www.apache.org/licenses/LICENSE-2.0
+ *
+ * Unless required by applicable law or agreed to in writing, software
+ * distributed under the License is distributed on an "AS IS" BASIS,
+ * WITHOUT WARRANTIES OR CONDITIONS OF ANY KIND, either express or implied.
+ * See the License for the specific language governing permissions and
+ * limitations under the License.
+ */
 #pragma once
-
-#include "base/Compiler.h"
-#include "base/MessageChannel.h"
-#include "host-common/window_agent.h"
 
 #include <EGL/egl.h>
 #include <GLES/gl.h>
 #include <GLES3/gl3.h>
+#include <vulkan/vulkan.h>
 
 #include <functional>
+#include <future>
+#include <optional>
 #include <vector>
 
+#include "DisplayVk.h"
 #include "Hwc2.h"
+#include "PostCommands.h"
 #include "base/Compiler.h"
 #include "base/Lock.h"
+#include "base/MessageChannel.h"
+#include "host-common/window_agent.h"
 
 class ColorBuffer;
 class FrameBuffer;
 struct RenderThreadInfo;
 
 class PostWorker {
-public:
+   public:
     using BindSubwinCallback = std::function<bool(void)>;
 
-<<<<<<< HEAD
-    PostWorker(BindSubwinCallback&& cb,
-               bool mainThreadPostingOnly,
-               EGLContext eglContext,
-               EGLSurface eglSurface);
-=======
     PostWorker(BindSubwinCallback&& cb, bool mainThreadPostingOnly, EGLContext eglContext,
                EGLSurface eglSurface, DisplayVk*);
->>>>>>> 33d8bf2f
     ~PostWorker();
 
     // post: posts the next color buffer.
@@ -59,43 +55,48 @@
     // (FrameBuffer::setupSubWindow).
     void viewport(int width, int height);
 
-    // compose: compse the layers into final framebuffer
-    void compose(ComposeDevice* p, uint32_t bufferSize);
+    // compose: compse the layers into final framebuffer. The callback will be
+    // called when the CPU side job completes. The passed in future in the
+    // callback will be completed when the GPU opereation completes.
+    void compose(ComposeDevice* p, uint32_t bufferSize,
+                 std::shared_ptr<Post::ComposeCallback>);
 
-    // compose: compse the layers into final framebuffer, version 2
-    void compose(ComposeDevice_v2* p, uint32_t bufferSize);
+    // compose: compse the layers into final framebuffer, version 2. The
+    // callback will be called when the CPU side job completes. The passed in
+    // future in the callback will be completed when the GPU opereation
+    // completes.
+    void compose(ComposeDevice_v2* p, uint32_t bufferSize,
+                 std::shared_ptr<Post::ComposeCallback>);
 
     // clear: blanks out emulator display when refreshing the subwindow
     // if there is no last posted color buffer to show yet.
     void clear();
 
-    void screenshot(ColorBuffer* cb,
-                    int screenwidth,
-                    int screenheight,
-                    GLenum format,
-                    GLenum type,
-                    int skinRotation,
-                    void* pixels);
+    void screenshot(ColorBuffer* cb, int screenwidth, int screenheight,
+                    GLenum format, GLenum type, int skinRotation, void* pixels);
 
-private:
+   private:
     // Impl versions of the above, so we can run it from separate threads
     void postImpl(ColorBuffer* cb);
     void viewportImpl(int width, int height);
-    void composeImpl(ComposeDevice* p);
-    void composev2Impl(ComposeDevice_v2* p);
+    void composeImpl(const ComposeDevice* p);
+    std::shared_future<void> composev2Impl(const ComposeDevice_v2* p);
     void clearImpl();
 
     // Subwindow binding
     void bind();
     void unbind();
 
-    void composeLayer(ComposeLayer* l, uint32_t w, uint32_t h);
-    void fillMultiDisplayPostStruct(ComposeLayer* l,
-                                    hwc_rect_t displayArea,
+    void glesComposeLayer(ComposeLayer* l, uint32_t w, uint32_t h);
+    void fillMultiDisplayPostStruct(ComposeLayer* l, hwc_rect_t displayArea,
                                     hwc_frect_t cropArea,
                                     hwc_transform_t transform);
 
-private:
+    // If m_mainThreadPostingOnly is true, schedule the task to UI thread by
+    // using m_runOnUiThread. Otherwise, execute the task on the current thread.
+    void runTask(std::packaged_task<void()>);
+
+   private:
     using UiThreadRunner = std::function<void(UiUpdateFunc, void*, bool)>;
     struct PostArgs {
         ColorBuffer* postCb;
@@ -108,18 +109,15 @@
 
     std::function<bool(void)> mBindSubwin;
 
-    bool m_initialized = false;
+    bool m_needsToRebindWindow = true;
     int m_viewportWidth = 0;
     int m_viewportHeight = 0;
     GLuint m_composeFbo = 0;
 
     bool m_mainThreadPostingOnly = false;
     UiThreadRunner m_runOnUiThread = 0;
-    android::base::MessageChannel<PostArgs, 1> m_toUiThread;
     EGLContext mContext = EGL_NO_CONTEXT;
 
-<<<<<<< HEAD
-=======
     // The implementation for Vulkan native swapchain. Only initialized when
     // useVulkan is set when calling FrameBuffer::initialize(). PostWorker
     // doesn't take the ownership of this DisplayVk object.
@@ -128,6 +126,5 @@
     // In this case, don't do anything in the subsequent resource flush.
     std::optional<uint32_t> m_lastVkComposeColorBuffer = std::nullopt;
 
->>>>>>> 33d8bf2f
     DISALLOW_COPY_AND_ASSIGN(PostWorker);
 };