--- conflicted
+++ resolved
@@ -24,6 +24,7 @@
     ChannelStream.cpp
     ColorBuffer.cpp
     CompositorVk.cpp
+    Debug.cpp
     DisplayVk.cpp
     FbConfig.cpp
     FenceSync.cpp
@@ -64,7 +65,8 @@
     ${stream-server-core-platform-sources}
     GfxStreamAgents.cpp
     GfxStreamBackend.cpp
-    virtio-gpu-gfxstream-renderer.cpp)
+    virtio-gpu-gfxstream-renderer.cpp
+    VirtioGpuTimelines.cpp)
 target_link_libraries(
     gfxstream_backend
     PUBLIC
@@ -151,6 +153,15 @@
     OSWindow
     gtest)
 
+if (LINUX)
+add_library(
+    x11_testing_support
+    tests/X11TestingSupport.cpp)
+target_link_libraries(
+    x11_testing_support
+    gfxstream-base)
+endif()
+
 # Basic opengl rendering tests##################################################
 add_executable(
     OpenglRender_unittests
@@ -164,6 +175,12 @@
     stream-server-testing-support
     gfxstream-base-testing-support
     gfxstream-host-common-testing-support)
+if (LINUX)
+    target_link_libraries(
+        OpenglRender_unittests
+        PRIVATE x11_testing_support)
+endif()
+
 
 # Snapshot tests################################################################
 add_executable(
@@ -226,9 +243,6 @@
     DisplayVk_unittests
     PRIVATE
     stream-server-testing-support
-<<<<<<< HEAD
-    gfxstream-host-common-testing-support)
-=======
     gfxstream-host-common-testing-support)
 
 add_executable(
@@ -249,5 +263,4 @@
     gfxstream-base
     PRIVATE
     gtest
-    gmock)
->>>>>>> 33d8bf2f
+    gmock)