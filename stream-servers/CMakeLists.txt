--- conflicted
+++ resolved
@@ -21,9 +21,12 @@
 
 # Stream server core
 set(stream-server-core-sources
+    GfxStreamAgents.cpp
+    VirtioGpuTimelines.cpp
     ChannelStream.cpp
     ColorBuffer.cpp
     CompositorVk.cpp
+    Debug.cpp
     DisplayVk.cpp
     FbConfig.cpp
     FenceSync.cpp
@@ -47,7 +50,8 @@
     RenderWindow.cpp
     RenderLibImpl.cpp
     RendererImpl.cpp
-    FrameBuffer.cpp)
+    FrameBuffer.cpp
+    vulkan/vk_util.cpp)
 if (APPLE)
     set(stream-server-core-platform-sources NativeSubWindow_cocoa.m)
 elseif (WIN32)
@@ -56,41 +60,56 @@
     set(stream-server-core-platform-sources NativeSubWindow_x11.cpp)
 endif()
 
+# Compile everything as a static library first so that unit tests can call non-exported functions
+add_library(
+        gfxstream_backend_static
+        STATIC
+        ${stream-server-core-sources}
+        ${stream-server-core-platform-sources}
+)
+target_link_libraries(
+        gfxstream_backend_static
+        PUBLIC
+        gfxstream-host-common
+        gfxstream-base
+        OpenGLESDispatch
+        gles1_dec
+        gles2_dec
+        renderControl_dec
+        gfxstream-vulkan-server
+        gfxstream-snapshot
+        apigen-codec-common
+        perfetto-tracing-only)
+
+target_include_directories(
+        gfxstream_backend_static
+        PUBLIC
+        ${GFXSTREAM_REPO_ROOT}
+        ${GFXSTREAM_REPO_ROOT}/include
+        ${GFXSTREAM_REPO_ROOT}/stream-servers
+        ${GFXSTREAM_REPO_ROOT}/stream-servers/apigen-codec-common
+        ${GFXSTREAM_REPO_ROOT}/stream-servers/vulkan)
+
+if (WIN32)
+    target_link_libraries(gfxstream_backend_static PRIVATE D3d9.lib)
+endif()
+
+# gfxstream_backend.dll
 add_library(
     gfxstream_backend
     SHARED
-    ${stream-server-core-sources}
-    ${stream-server-core-platform-sources}
-    GfxStreamAgents.cpp
     GfxStreamBackend.cpp
     virtio-gpu-gfxstream-renderer.cpp)
+
 target_link_libraries(
     gfxstream_backend
     PUBLIC
-    gfxstream-host-common
-    gfxstream-base
-    OpenGLESDispatch
-    gles1_dec
-    gles2_dec
-    renderControl_dec
-    gfxstream-vulkan-server
-    gfxstream-snapshot
-    apigen-codec-common
-    perfetto-tracing-only)
+    gfxstream_backend_static)
 
 if (WIN32)
-    target_link_libraries(gfxstream_backend PRIVATE D3d9.lib)
     target_link_options(gfxstream_backend PRIVATE /DEBUG)
 endif()
 
-target_include_directories(
-    gfxstream_backend
-    PUBLIC
-    ${GFXSTREAM_REPO_ROOT}
-    ${GFXSTREAM_REPO_ROOT}/include
-    ${GFXSTREAM_REPO_ROOT}/stream-servers
-    ${GFXSTREAM_REPO_ROOT}/stream-servers/apigen-codec-common
-    ${GFXSTREAM_REPO_ROOT}/stream-servers/vulkan)
 android_install_shared(gfxstream_backend)
 
 # Testing libraries
@@ -107,6 +126,7 @@
     gfxstream_backend
     gfxstream-base
     gtest_main)
+gtest_discover_tests(gfxstream_backend_unittests)
 
 # More functional tests#########################################################
 
@@ -114,8 +134,6 @@
 # This includes the server core and testing sources
 add_library(
     stream-server-testing-support
-    ${stream-server-core-sources}
-    ${stream-server-core-platform-sources}
     tests/SampleApplication.cpp
     tests/GLSnapshotTesting.cpp
     tests/OpenGLTestContext.cpp
@@ -126,11 +144,9 @@
     tests/HelloTriangleImp.cpp)
 target_include_directories(
     stream-server-testing-support
-    PRIVATE
+    PUBLIC
     ${GFXSTREAM_REPO_ROOT}
-    PUBLIC
     ${GFXSTREAM_REPO_ROOT}/base/testing
-    ${GFXSTREAM_REPO_ROOT}
     ${GFXSTREAM_REPO_ROOT}/include
     ${GFXSTREAM_REPO_ROOT}/stream-servers
     ${GFXSTREAM_REPO_ROOT}/stream-servers/apigen-codec-common
@@ -138,17 +154,18 @@
 target_link_libraries(
     stream-server-testing-support
     PUBLIC
-    gfxstream-base
-    gfxstream-host-common
-    OpenGLESDispatch
-    gles1_dec
-    gles2_dec
-    renderControl_dec
-    gfxstream-vulkan-server
-    gfxstream-snapshot
-    apigen-codec-common
+    gfxstream_backend_static
     OSWindow
     gtest)
+
+if (LINUX)
+add_library(
+    x11_testing_support
+    tests/X11TestingSupport.cpp)
+target_link_libraries(
+    x11_testing_support
+    gfxstream-base)
+endif()
 
 # Basic opengl rendering tests##################################################
 add_executable(
@@ -160,9 +177,17 @@
 target_link_libraries(
     OpenglRender_unittests
     PRIVATE
+    gfxstream_backend_static
     stream-server-testing-support
     gfxstream-base-testing-support
-    gfxstream-host-common-testing-support)
+    gfxstream-host-common-testing-support
+    gtest_main)
+if (LINUX)
+    target_link_libraries(
+        OpenglRender_unittests
+        PRIVATE x11_testing_support)
+endif()
+gtest_discover_tests(OpenglRender_unittests)
 
 # Snapshot tests################################################################
 add_executable(
@@ -185,53 +210,32 @@
 target_link_libraries(
     OpenglRender_snapshot_unittests
     PRIVATE
+    gfxstream_backend_static
     stream-server-testing-support
     gfxstream-base-testing-support
     gfxstream-host-common-testing-support)
+gtest_discover_tests(OpenglRender_snapshot_unittests)
 
 # Vulkan tests##################################################################
 add_executable(
     Vulkan_unittests
-    tests/Vulkan_unittest.cpp)
+    tests/Vulkan_unittest.cpp
+    tests/CompositorVk_unittest.cpp
+    tests/SwapChainStateVk_unittest.cpp
+    tests/DisplayVk_unittest.cpp
+    tests/VirtioGpuTimelines_unittest.cpp
+    vulkan/vk_util_unittest.cpp
+    vulkan/VkQsriTimeline_unittest.cpp
+)
 target_link_libraries(
     Vulkan_unittests
     PRIVATE
+    gfxstream_backend_static
     stream-server-testing-support
     gfxstream-base-testing-support
-<<<<<<< HEAD
-    gfxstream-host-common-testing-support)
-
-add_executable(
-    CompositorVk_unittests
-    tests/CompositorVk_unittest.cpp)
-target_link_libraries(
-    CompositorVk_unittests
-    PRIVATE
-    stream-server-testing-support
-    gfxstream-host-common-testing-support)
-
-add_executable(
-    SwapChainStateVk_unittests
-    tests/SwapChainStateVk_unittest.cpp)
-target_link_libraries(
-    SwapChainStateVk_unittests
-    PRIVATE
-    stream-server-testing-support
-    gfxstream-host-common-testing-support)
-
-add_executable(
-    DisplayVk_unittests
-    tests/DisplayVk_unittest.cpp)
-target_link_libraries(
-    DisplayVk_unittests
-    PRIVATE
-    stream-server-testing-support
-    gfxstream-host-common-testing-support)
-=======
     gfxstream-host-common-testing-support
     gtest
     gmock)
 gtest_discover_tests(Vulkan_unittests)
 
-set_test_include_files()
->>>>>>> ee577b35
+set_test_include_files()