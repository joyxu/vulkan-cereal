/*
 * Copyright (C) 2011-2015 The Android Open Source Project
 *
 * Licensed under the Apache License, Version 2.0 (the "License");
 * you may not use this file except in compliance with the License.
 * You may obtain a copy of the License at
 *
 * http://www.apache.org/licenses/LICENSE-2.0
 *
 * Unless required by applicable law or agreed to in writing, software
 * distributed under the License is distributed on an "AS IS" BASIS,
 * WITHOUT WARRANTIES OR CONDITIONS OF ANY KIND, either express or implied.
 * See the License for the specific language governing permissions and
 * limitations under the License.
 */
#ifndef _LIBRENDER_FRAMEBUFFER_H
#define _LIBRENDER_FRAMEBUFFER_H

#include <EGL/egl.h>
#include <stdint.h>

#include <functional>
#include <map>
#include <memory>
#include <optional>
#include <unordered_map>
#include <unordered_set>

#include "ColorBuffer.h"
#include "DisplayVk.h"
#include "FbConfig.h"
#include "GLESVersionDetector.h"
#include "Hwc2.h"
#include "PostCommands.h"
#include "PostWorker.h"
#include "ReadbackWorker.h"
#include "RenderContext.h"
#include "Renderer.h"
#include "TextureDraw.h"
#include "WindowSurface.h"
#include "base/Lock.h"
#include "base/MessageChannel.h"
#include "base/Stream.h"
#include "base/Thread.h"
#include "base/WorkerThread.h"
#include "render_api.h"
#include "snapshot/common.h"
<<<<<<< HEAD
=======
#include "virtio_gpu_ops.h"
>>>>>>> 33d8bf2f
#include "vulkan/vk_util.h"

struct ColorBufferRef {
    ColorBufferPtr cb;
    uint32_t refcount;  // number of client-side references

    // Tracks whether opened at least once. In O+,
    // color buffers can be created/closed immediately,
    // but then registered (opened) afterwards.
    bool opened;

    // Tracks the time when this buffer got a close request while not being
    // opened yet.
    uint64_t closedTs;
};

struct BufferRef {
    BufferPtr buffer;
};

typedef std::unordered_map<HandleType, std::pair<WindowSurfacePtr, HandleType>>
    WindowSurfaceMap;
typedef std::unordered_set<HandleType> WindowSurfaceSet;
typedef std::unordered_map<uint64_t, WindowSurfaceSet> ProcOwnedWindowSurfaces;

typedef std::unordered_map<HandleType, RenderContextPtr> RenderContextMap;
typedef std::unordered_set<HandleType> RenderContextSet;
typedef std::unordered_map<uint64_t, RenderContextSet> ProcOwnedRenderContexts;

typedef std::unordered_map<HandleType, ColorBufferRef> ColorBufferMap;
typedef std::unordered_multiset<HandleType> ColorBufferSet;
typedef std::unordered_map<uint64_t, ColorBufferSet> ProcOwnedColorBuffers;

typedef std::unordered_map<HandleType, BufferRef> BufferMap;
typedef std::unordered_multiset<HandleType> BufferSet;
typedef std::unordered_map<uint64_t, BufferSet> ProcOwnedBuffers;

typedef std::unordered_set<HandleType> EGLImageSet;
typedef std::unordered_map<uint64_t, EGLImageSet> ProcOwnedEGLImages;

typedef std::unordered_map<void*, std::function<void()>> CallbackMap;
typedef std::unordered_map<uint64_t, CallbackMap> ProcOwnedCleanupCallbacks;

typedef std::unordered_map<uint64_t, uint32_t*> ProcOwnedSequenceNumbers;

// A structure used to list the capabilities of the underlying EGL
// implementation that the FrameBuffer instance depends on.
// |has_eglimage_texture_2d| is true iff the EGL_KHR_gl_texture_2D_image
// extension is supported.
// |has_eglimage_renderbuffer| is true iff the EGL_KHR_gl_renderbuffer_image
// extension is supported.
// |eglMajor| and |eglMinor| are the major and minor version numbers of
// the underlying EGL implementation.
struct FrameBufferCaps {
    bool has_eglimage_texture_2d;
    bool has_eglimage_renderbuffer;
    EGLint eglMajor;
    EGLint eglMinor;
};

// The FrameBuffer class holds the global state of the emulation library on
// top of the underlying EGL/GLES implementation. It should probably be
// named "Display" instead of "FrameBuffer".
//
// There is only one global instance, that can be retrieved with getFB(),
// and which must be previously setup by calling initialize().
//
class FrameBuffer {
   public:
    // Initialize the global instance.
    // |width| and |height| are the dimensions of the emulator GPU display
    // in pixels. |useSubWindow| is true to indicate that the caller
    // will use setupSubWindow() to let EmuGL display the GPU content in its
    // own sub-windows. If false, this means the caller will use
    // setPostCallback() instead to retrieve the content.
    // Returns true on success, false otherwise.
    static bool initialize(int width, int height, bool useSubWindow,
                           bool egl2egl);

    // Setup a sub-window to display the content of the emulated GPU
    // on-top of an existing UI window. |p_window| is the platform-specific
    // parent window handle. |wx|, |wy|, |ww| and |wh| are the
    // dimensions in pixels of the sub-window, relative to the parent window's
    // coordinate. |fbw| and |fbh| are the dimensions used to initialize
    // the framebuffer, which may be different from the dimensions of the
    // sub-window (in which case scaling will be applied automatically).
    // |dpr| is the device pixel ratio of the monitor, which is needed for
    // proper panning on high-density displays (like retina)
    // |zRot| is a rotation angle in degrees, (clockwise in the Y-upwards GL
    // coordinate space).
    //
    // If a sub-window already exists, this function updates the subwindow
    // and framebuffer properties to match the given values.
    //
    // Return true on success, false otherwise.
    //
    // NOTE: This can return false for software-only EGL engines like OSMesa.
    bool setupSubWindow(FBNativeWindowType p_window, int wx, int wy, int ww,
                        int wh, int fbw, int fbh, float dpr, float zRot,
                        bool deleteExisting, bool hideWindow);

    // Remove the sub-window created by setupSubWindow(), if any.
    // Return true on success, false otherwise.
    bool removeSubWindow();

    // Finalize the instance.
    void finalize();

    // Return a pointer to the global instance. initialize() must be called
    // previously, or this will return NULL.
    static FrameBuffer* getFB() { return s_theFrameBuffer; }

    // Wait for a FrameBuffer instance to be initialized and ready to use.
    // This function blocks the caller until there is a valid initialized
    // object in getFB() and
    static void waitUntilInitialized();

    // Return the capabilities of the underlying display.
    const FrameBufferCaps& getCaps() const { return m_caps; }

    // Return the emulated GPU display width in pixels.
    int getWidth() const { return m_framebufferWidth; }

    // Return the emulated GPU display height in pixels.
    int getHeight() const { return m_framebufferHeight; }

    // Return the list of configs available from this display.
    const FbConfigList* getConfigs() const { return m_configs; }

    // Set a callback that will be called each time the emulated GPU content
    // is updated. This can be relatively slow with host-based GPU emulation,
    // so only do this when you need to.
    void setPostCallback(emugl::Renderer::OnPostCallback onPost,
                         void* onPostContext, uint32_t displayId,
                         bool useBgraReadback = false);

    // Retrieve the GL strings of the underlying EGL/GLES implementation.
    // On return, |*vendor|, |*renderer| and |*version| will point to strings
    // that are owned by the instance (and must not be freed by the caller).
    void getGLStrings(const char** vendor, const char** renderer,
                      const char** version) const {
        *vendor = m_glVendor.c_str();
        *renderer = m_glRenderer.c_str();
        *version = m_glVersion.c_str();
    }

    // Create a new RenderContext instance for this display instance.
    // |p_config| is the index of one of the configs returned by getConfigs().
    // |p_share| is either EGL_NO_CONTEXT or the handle of a shared context.
    // |version| specifies the GLES version as a GLESApi enum.
    // Return a new handle value, which will be 0 in case of error.
    HandleType createRenderContext(int p_config, HandleType p_share,
                                   GLESApi version = GLESApi_CM);

    // Create a new WindowSurface instance from this display instance.
    // |p_config| is the index of one of the configs returned by getConfigs().
    // |p_width| and |p_height| are the window dimensions in pixels.
    // Return a new handle value, or 0 in case of error.
    HandleType createWindowSurface(int p_config, int p_width, int p_height);

    // Create a new ColorBuffer instance from this display instance.
    // |p_width| and |p_height| are its dimensions in pixels.
    // |p_internalFormat| is the OpenGL format of this color buffer.
    // |p_frameworkFormat| describes the Android frameework format of this
    // color buffer, if differing from |p_internalFormat|.
    // See ColorBuffer::create() for
    // list of valid values. Note that ColorBuffer instances are reference-
    // counted. Use openColorBuffer / closeColorBuffer to operate on the
    // internal count.
    HandleType createColorBuffer(int p_width, int p_height,
                                 GLenum p_internalFormat,
                                 FrameworkFormat p_frameworkFormat);
    // Variant of createColorBuffer except with a particular
    // handle already assigned. This is for use with
    // virtio-gpu's RESOURCE_CREATE ioctl.
    void createColorBufferWithHandle(int p_width, int p_height,
                                     GLenum p_internalFormat,
                                     FrameworkFormat p_frameworkFormat,
                                     HandleType handle);

    // Create a new data Buffer instance from this display instance.
    // The buffer will be backed by a VkBuffer and VkDeviceMemory (if Vulkan
    // is available).
    // |size| is the requested size of Buffer in bytes.
    // |memoryProperty| is the requested memory property bits of the device
    // memory.
    HandleType createBuffer(uint64_t size, uint32_t memoryProperty);

    // Call this function when a render thread terminates to destroy all
    // the remaining contexts it created. Necessary to avoid leaking host
    // contexts when a guest application crashes, for example.
    void drainRenderContext();

    // Call this function when a render thread terminates to destroy all
    // remaining window surfqce it created. Necessary to avoid leaking
    // host buffers when a guest application crashes, for example.
    void drainWindowSurface();

    // Destroy a given RenderContext instance. |p_context| is its handle
    // value as returned by createRenderContext().
    void DestroyRenderContext(HandleType p_context);

    // Destroy a given WindowSurface instance. |p_surcace| is its handle
    // value as returned by createWindowSurface().
    void DestroyWindowSurface(HandleType p_surface);
    // Returns the set of ColorBuffers destroyed (for further cleanup)
    std::vector<HandleType> DestroyWindowSurfaceLocked(HandleType p_surface);

    // Increment the reference count associated with a given ColorBuffer
    // instance. |p_colorbuffer| is its handle value as returned by
    // createColorBuffer().
    int openColorBuffer(HandleType p_colorbuffer);

    // Decrement the reference count associated with a given ColorBuffer
    // instance. |p_colorbuffer| is its handle value as returned by
    // createColorBuffer(). Note that if the reference count reaches 0,
    // the instance is destroyed automatically.
    void closeColorBuffer(HandleType p_colorbuffer);

    // Destroy a Buffer created previously. |p_buffer| is its handle value as
    // returned by createBuffer().
    void closeBuffer(HandleType p_colorbuffer);

    void cleanupProcGLObjects(uint64_t puid);

    // Equivalent for eglMakeCurrent() for the current display.
    // |p_context|, |p_drawSurface| and |p_readSurface| are the handle values
    // of the context, the draw surface and the read surface, respectively.
    // Returns true on success, false on failure.
    // Note: if all handle values are 0, this is an unbind operation.
    bool bindContext(HandleType p_context, HandleType p_drawSurface,
                     HandleType p_readSurface);

    // Return a render context pointer from its handle
    RenderContextPtr getContext_locked(HandleType p_context);

    // Return a color buffer pointer from its handle
    ColorBufferPtr getColorBuffer_locked(HandleType p_colorBuffer);

    // Return a color buffer pointer from its handle
    WindowSurfacePtr getWindowSurface_locked(HandleType p_windowsurface);

    // Attach a ColorBuffer to a WindowSurface instance.
    // See the documentation for WindowSurface::setColorBuffer().
    // |p_surface| is the target WindowSurface's handle value.
    // |p_colorbuffer| is the ColorBuffer handle value.
    // Returns true on success, false otherwise.
    bool setWindowSurfaceColorBuffer(HandleType p_surface,
                                     HandleType p_colorbuffer);

    // Copy the content of a WindowSurface's Pbuffer to its attached
    // ColorBuffer. See the documentation for WindowSurface::flushColorBuffer()
    // |p_surface| is the target WindowSurface's handle value.
    // Returns true on success, false on failure.
    bool flushWindowSurfaceColorBuffer(HandleType p_surface);

    // Retrieves the color buffer handle associated with |p_surface|.
    // Returns 0 if there is no such handle.
    HandleType getWindowSurfaceColorBufferHandle(HandleType p_surface);

    // Bind the current context's EGL_TEXTURE_2D texture to a ColorBuffer
    // instance's EGLImage. This is intended to implement
    // glEGLImageTargetTexture2DOES() for all GLES versions.
    // |p_colorbuffer| is the ColorBuffer's handle value.
    // Returns true on success, false on failure.
    bool bindColorBufferToTexture(HandleType p_colorbuffer);
    bool bindColorBufferToTexture2(HandleType p_colorbuffer);

    // Bind the current context's EGL_RENDERBUFFER_OES render buffer to this
    // ColorBuffer's EGLImage. This is intended to implement
    // glEGLImageTargetRenderbufferStorageOES() for all GLES versions.
    // |p_colorbuffer| is the ColorBuffer's handle value.
    // Returns true on success, false on failure.
    bool bindColorBufferToRenderbuffer(HandleType p_colorbuffer);

    // Read the content of a given ColorBuffer into client memory.
    // |p_colorbuffer| is the ColorBuffer's handle value. Similar
    // to glReadPixels(), this can be a slow operation.
    // |x|, |y|, |width| and |height| are the position and dimensions of
    // a rectangle whose pixel values will be transfered to the host.
    // |format| indicates the format of the pixel data, e.g. GL_RGB or GL_RGBA.
    // |type| is the type of pixel data, e.g. GL_UNSIGNED_BYTE.
    // |pixels| is the address of a caller-provided buffer that will be filled
    // with the pixel data.
    void readColorBuffer(HandleType p_colorbuffer, int x, int y, int width,
                         int height, GLenum format, GLenum type, void* pixels);

    // Read the content of a given YUV420_888 ColorBuffer into client memory.
    // |p_colorbuffer| is the ColorBuffer's handle value. Similar
    // to glReadPixels(), this can be a slow operation.
    // |x|, |y|, |width| and |height| are the position and dimensions of
    // a rectangle whose pixel values will be transfered to the host.
    // |pixels| is the address of a caller-provided buffer that will be filled
    // with the pixel data.
    // |pixles_size| is the size of buffer
    void readColorBufferYUV(HandleType p_colorbuffer, int x, int y, int width,
                            int height, void* pixels, uint32_t pixels_size);

    // create a Y texture and a UV texture with width and height, the created
    // texture ids are stored in textures respectively
    void createYUVTextures(uint32_t type, uint32_t count, int width, int height,
                           uint32_t* output);
    void destroyYUVTextures(uint32_t type, uint32_t count, uint32_t* textures);
    void updateYUVTextures(uint32_t type, uint32_t* textures, void* privData,
                           void* func);
    void swapTexturesAndUpdateColorBuffer(uint32_t colorbufferhandle, int x,
                                          int y, int width, int height,
                                          uint32_t format, uint32_t type,
                                          uint32_t texture_type,
                                          uint32_t* textures);

    // Update the content of a given ColorBuffer from client data.
    // |p_colorbuffer| is the ColorBuffer's handle value. Similar
    // to glReadPixels(), this can be a slow operation.
    // |x|, |y|, |width| and |height| are the position and dimensions of
    // a rectangle whose pixel values will be transfered to the GPU
    // |format| indicates the format of the OpenGL buffer, e.g. GL_RGB or
    // GL_RGBA. |frameworkFormat| indicates the format of the pixel data; if
    // FRAMEWORK_FORMAT_GL_COMPATIBLE, |format| (OpenGL format) is used.
    // Otherwise, explicit conversion to |format| is needed.
    // |type| is the type of pixel data, e.g. GL_UNSIGNED_BYTE.
    // |pixels| is the address of a buffer containing the new pixel data.
    // Returns true on success, false otherwise.
    bool updateColorBuffer(HandleType p_colorbuffer, int x, int y, int width,
                           int height, GLenum format, GLenum type,
                           void* pixels);
    // Replaces contents completely using the color buffer's current format,
    // with row length equal to width of a row in bytes.
    // The number of bytes is passed as a check.
    bool replaceColorBufferContents(HandleType p_colorbuffer,
                                    const void* pixels, size_t numBytes);
    // Reads back the raw color buffer to |pixels|
    // if |pixels| is not null.
    // Always returns in |numBytes| how many bytes were
    // planned to be transmitted.
    // |numBytes| is not an input parameter;
    // fewer or more bytes cannot be specified.
    // If the framework format is YUV, it will read
    // back as raw YUV data.
    bool readColorBufferContents(HandleType p_colorbuffer, size_t* numBytes,
                                 void* pixels);

    bool getColorBufferInfo(HandleType p_colorbuffer, int* width, int* height,
                            GLint* internalformat,
                            FrameworkFormat* frameworkFormat = nullptr);
    bool getBufferInfo(HandleType p_buffer, int* size);

    // Display the content of a given ColorBuffer into the framebuffer's
    // sub-window. |p_colorbuffer| is a handle value.
    // |needLockAndBind| is used to indicate whether the operation requires
    // acquiring/releasing the FrameBuffer instance's lock and binding the
    // contexts. It should be |false| only when called internally.
    bool post(HandleType p_colorbuffer, bool needLockAndBind = true);
    bool hasGuestPostedAFrame() { return m_guestPostedAFrame; }
    void resetGuestPostedAFrame() { m_guestPostedAFrame = false; }

    // Runs the post callback with |pixels| (good for when the readback
    // happens in a separate place)
    void doPostCallback(void* pixels, uint32_t displayId);

    void getPixels(void* pixels, uint32_t bytes, uint32_t displayId);
    void flushReadPipeline(int displayId);
    void ensureReadbackWorker();

    bool asyncReadbackSupported();
    emugl::Renderer::ReadPixelsCallback getReadPixelsCallback();
    emugl::Renderer::FlushReadPixelPipeline getFlushReadPixelPipeline();

    // Re-post the last ColorBuffer that was displayed through post().
    // This is useful if you detect that the sub-window content needs to
    // be re-displayed for any reason.
    bool repost(bool needLockAndBind = true);

    // Return the host EGLDisplay used by this instance.
    EGLDisplay getDisplay() const { return m_eglDisplay; }
    EGLSurface getWindowSurface() const { return m_eglSurface; }
    EGLContext getContext() const { return m_eglContext; }
    EGLConfig getConfig() const { return m_eglConfig; }

    // Change the rotation of the displayed GPU sub-window.
    void setDisplayRotation(float zRot) {
        if (zRot != m_zRot) {
            m_zRot = zRot;
            repost();
        }
    }

    // Changes what coordinate of this framebuffer will be displayed at the
    // corner of the GPU sub-window. Specifically, |px| and |py| = 0 means
    // align the bottom-left of the framebuffer with the bottom-left of the
    // sub-window, and |px| and |py| = 1 means align the top right of the
    // framebuffer with the top right of the sub-window. Intermediate values
    // interpolate between these states.
    void setDisplayTranslation(float px, float py) {
        // Sanity check the values to ensure they are between 0 and 1
        const float x = px > 1.f ? 1.f : (px < 0.f ? 0.f : px);
        const float y = py > 1.f ? 1.f : (py < 0.f ? 0.f : py);
        if (x != m_px || y != m_py) {
            m_px = x;
            m_py = y;
            repost();
        }
    }

    // Return a TextureDraw instance that can be used with this surfaces
    // and windows created by this instance.
    TextureDraw* getTextureDraw() const { return m_textureDraw; }

    // Create an eglImage and return its handle.  Reference:
    // https://www.khronos.org/registry/egl/extensions/KHR/EGL_KHR_image_base.txt
    HandleType createClientImage(HandleType context, EGLenum target,
                                 GLuint buffer);
    // Call the implementation of eglDestroyImageKHR, return if succeeds or
    // not. Reference:
    // https://www.khronos.org/registry/egl/extensions/KHR/EGL_KHR_image_base.txt
    EGLBoolean destroyClientImage(HandleType image);

    // Used internally.
    bool bind_locked();
    bool unbind_locked();

    void lockContextStructureRead() { m_contextStructureLock.lockRead(); }
    void unlockContextStructureRead() { m_contextStructureLock.unlockRead(); }

    // For use with sync threads and otherwise, any time we need a GL context
    // not specifically for drawing, but to obtain certain things about
    // GL state.
    // It can be unsafe / leaky to change the structure of contexts
    // outside the facilities the FrameBuffer class provides.
    void createTrivialContext(HandleType shared, HandleType* contextOut,
                              HandleType* surfOut);
    // createAndBindTrivialSharedContext(), but with a m_pbufContext
    // as shared, and not adding itself to the context map at all.
    void createAndBindTrivialSharedContext(EGLContext* contextOut,
                                           EGLSurface* surfOut);
    void unbindAndDestroyTrivialSharedContext(EGLContext context,
                                              EGLSurface surf);

    void setShuttingDown() { m_shuttingDown = true; }
    bool isShuttingDown() const { return m_shuttingDown; }
    bool compose(uint32_t bufferSize, void* buffer, bool post = true);

    ~FrameBuffer();

    void onSave(android::base::Stream* stream,
                const android::snapshot::ITextureSaverPtr& textureSaver);
    bool onLoad(android::base::Stream* stream,
                const android::snapshot::ITextureLoaderPtr& textureLoader);

    // lock and unlock handles (RenderContext, ColorBuffer, WindowSurface)
    void lock();
    void unlock();

    static void setMaxGLESVersion(GLESDispatchMaxVersion version);
    static GLESDispatchMaxVersion getMaxGLESVersion();

    float getDpr() const { return m_dpr; }
    int windowWidth() const { return m_windowWidth; }
    int windowHeight() const { return m_windowHeight; }
    float getPx() const { return m_px; }
    float getPy() const { return m_py; }
    int getZrot() const { return m_zRot; }

    bool isFastBlitSupported() const { return m_fastBlitSupported; }
    bool isVulkanInteropSupported() const { return m_vulkanInteropSupported; }
    bool importMemoryToColorBuffer(
#ifdef _WIN32
        void* handle,
#else
        int handle,
#endif
        uint64_t size, bool dedicated, bool linearTiling, bool vulkanOnly,
        uint32_t colorBufferHandle, VkImage, VkFormat);
    void setColorBufferInUse(uint32_t colorBufferHandle, bool inUse);

    // Used during tests to disable fast blit.
    void disableFastBlit();

    // Fill GLES usage protobuf
    void fillGLESUsages(android_studio::EmulatorGLESUsages*);
    // Save a screenshot of the previous frame.
    // nChannels should be 3 (RGB) or 4 (RGBA).
    // Note: swiftshader_indirect does not work with 3 channels
    void getScreenshot(unsigned int nChannels, unsigned int* width,
                       unsigned int* height, std::vector<unsigned char>& pixels,
                       int displayId, int desiredWidth, int desiredHeight,
                       int desiredRotation);
    void onLastColorBufferRef(uint32_t handle);
    ColorBuffer::Helper* getColorBufferHelper() { return m_colorBufferHelper; }
    ColorBufferPtr findColorBuffer(HandleType p_colorbuffer);

    void registerProcessCleanupCallback(void* key,
                                        std::function<void()> callback);
    void unregisterProcessCleanupCallback(void* key);

    void registerProcessSequenceNumberForPuid(uint64_t puid);
    uint32_t* getProcessSequenceNumberPtr(uint64_t puid);

    int createDisplay(uint32_t *displayId);
    int createDisplay(uint32_t displayId);
    int destroyDisplay(uint32_t displayId);
    int setDisplayColorBuffer(uint32_t displayId, uint32_t colorBuffer);
    int getDisplayColorBuffer(uint32_t displayId, uint32_t* colorBuffer);
    int getColorBufferDisplay(uint32_t colorBuffer, uint32_t* displayId);
    int getDisplayPose(uint32_t displayId, int32_t* x, int32_t* y, uint32_t* w,
                       uint32_t* h);
    int setDisplayPose(uint32_t displayId, int32_t x, int32_t y, uint32_t w,
                       uint32_t h, uint32_t dpi = 0);
    void getCombinedDisplaySize(int* w, int* h);
    struct DisplayInfo {
        uint32_t cb;
        int32_t pos_x;
        int32_t pos_y;
        uint32_t width;
        uint32_t height;
        uint32_t dpi;
        DisplayInfo()
            : cb(0), pos_x(0), pos_y(0), width(0), height(0), dpi(0){};
        DisplayInfo(uint32_t cb, int32_t x, int32_t y, uint32_t w, uint32_t h,
                    uint32_t d)
            : cb(cb), pos_x(x), pos_y(y), width(w), height(h), dpi(d) {}
    };
    // Inline with MultiDisplay::s_invalidIdMultiDisplay
    static const uint32_t s_invalidIdMultiDisplay = 0xFFFFFFAB;
    static const uint32_t s_maxNumMultiDisplay = 11;

    EGLContext getGlobalEGLContext() { return m_pbufContext; }
    HandleType getLastPostedColorBuffer() { return m_lastPostedColorBuffer; }
    void waitForGpu(uint64_t eglsync);
    void waitForGpuVulkan(uint64_t deviceHandle, uint64_t fenceHandle);

    void setGuestManagedColorBufferLifetime(bool guestManaged);

    VkImageLayout getVkImageLayoutForPresent() const;

   private:
    FrameBuffer(int p_width, int p_height, bool useSubWindow);
    HandleType genHandle_locked();

    bool bindSubwin_locked();
    bool bindFakeWindow_locked();
    bool removeSubWindow_locked();
    // Returns the set of ColorBuffers destroyed (for further cleanup)
    std::vector<HandleType> cleanupProcGLObjects_locked(uint64_t puid,
                                                        bool forced = false);

    void markOpened(ColorBufferRef* cbRef);
    // Returns true if the color buffer was erased.
    bool closeColorBufferLocked(HandleType p_colorbuffer, bool forced = false);
    // Returns true if this was the last ref and we need to destroy stuff.
    bool decColorBufferRefCountLocked(HandleType p_colorbuffer);
    // Close all expired color buffers for real.
    // Treat all delayed color buffers as expired if forced=true
    void performDelayedColorBufferCloseLocked(bool forced = false);
    void eraseDelayedCloseColorBufferLocked(HandleType cb, uint64_t ts);

    bool postImpl(HandleType p_colorbuffer, bool needLockAndBind = true,
                  bool repaint = false);
    void setGuestPostedAFrame() { m_guestPostedAFrame = true; }
    HandleType createColorBufferLocked(int p_width, int p_height,
                                       GLenum p_internalFormat,
                                       FrameworkFormat p_frameworkFormat);
    HandleType createColorBufferWithHandleLocked(
        int p_width, int p_height, GLenum p_internalFormat,
        FrameworkFormat p_frameworkFormat, HandleType handle);
    HandleType createBufferLocked(int p_size);
    HandleType createBufferWithHandleLocked(int p_size, HandleType handle);

    void recomputeLayout();
    void setDisplayPoseInSkinUI(int totalHeight);
    void sweepColorBuffersLocked();

   private:
    static FrameBuffer* s_theFrameBuffer;
    static HandleType s_nextHandle;
    int m_x = 0;
    int m_y = 0;
    int m_framebufferWidth = 0;
    int m_framebufferHeight = 0;
    int m_windowWidth = 0;
    int m_windowHeight = 0;
    float m_dpr = 0;

    bool m_useSubWindow = false;
    bool m_eglContextInitialized = false;

    bool m_fpsStats = false;
    bool m_perfStats = false;
    int m_statsNumFrames = 0;
    long long m_statsStartTime = 0;

    android::base::Thread* m_perfThread;
    android::base::Lock m_lock;
    android::base::ReadWriteLock m_contextStructureLock;
    FbConfigList* m_configs = nullptr;
    FBNativeWindowType m_nativeWindow = 0;
    FrameBufferCaps m_caps = {};
    EGLDisplay m_eglDisplay = EGL_NO_DISPLAY;
    RenderContextMap m_contexts;
    WindowSurfaceMap m_windows;
    ColorBufferMap m_colorbuffers;
    BufferMap m_buffers;
    std::unordered_map<HandleType, HandleType> m_windowSurfaceToColorBuffer;

    // A collection of color buffers that were closed without any usages
    // (|opened| == false).
    //
    // If a buffer reached |refcount| == 0 while not being |opened|, instead of
    // deleting it we remember the timestamp when this happened. Later, we
    // check if the buffer stayed unopened long enough and if it did, we delete
    // it permanently. On the other hand, if the color buffer was used then
    // we don't care about timestamps anymore.
    //
    // Note: this collection is ordered by |ts| field.
    struct ColorBufferCloseInfo {
        uint64_t ts;          // when we got the close request.
        HandleType cbHandle;  // 0 == already closed, do nothing
    };
    using ColorBufferDelayedClose = std::vector<ColorBufferCloseInfo>;
    ColorBufferDelayedClose m_colorBufferDelayedCloseList;

    ColorBuffer::Helper* m_colorBufferHelper = nullptr;

    EGLSurface m_eglSurface = EGL_NO_SURFACE;
    EGLContext m_eglContext = EGL_NO_CONTEXT;
    EGLSurface m_pbufSurface = EGL_NO_SURFACE;
    EGLContext m_pbufContext = EGL_NO_CONTEXT;

    EGLSurface m_eglFakeWindowSurface = EGL_NO_SURFACE;
    EGLContext m_eglFakeWindowContext = EGL_NO_CONTEXT;

    EGLContext m_prevContext = EGL_NO_CONTEXT;
    EGLSurface m_prevReadSurf = EGL_NO_SURFACE;
    EGLSurface m_prevDrawSurf = EGL_NO_SURFACE;
    EGLNativeWindowType m_subWin = {};
    TextureDraw* m_textureDraw = nullptr;
    EGLConfig m_eglConfig = nullptr;
    HandleType m_lastPostedColorBuffer = 0;
    // With Vulkan swapchain, compose also means to post to the WSI surface.
    // In this case, don't do anything in the subsequent resource flush.
    bool m_justVkComposed = false;
    float m_zRot = 0;
    float m_px = 0;
    float m_py = 0;

    // Async readback
    enum class ReadbackCmd {
        Init = 0,
        GetPixels = 1,
        AddRecordDisplay = 2,
        DelRecordDisplay = 3,
        Exit = 4,
    };
    struct Readback {
        ReadbackCmd cmd;
        uint32_t displayId;
        GLuint bufferId;
        void* pixelsOut;
        uint32_t bytes;
        uint32_t width;
        uint32_t height;
    };
    android::base::WorkerProcessingResult sendReadbackWorkerCmd(
        const Readback& readback);
    bool m_asyncReadbackSupported = true;
    bool m_guestPostedAFrame = false;

    struct onPost {
        emugl::Renderer::OnPostCallback cb;
        void* context;
        uint32_t displayId;
        uint32_t width;
        uint32_t height;
        unsigned char* img = nullptr;
        bool readBgra;
        ~onPost() {
            if (img) {
                delete[] img;
                img = nullptr;
            }
        }
    };
    std::map<uint32_t, onPost> m_onPost;
    std::unique_ptr<ReadbackWorker> m_readbackWorker;
    android::base::WorkerThread<Readback> m_readbackThread;

    std::string m_glVendor;
    std::string m_glRenderer;
    std::string m_glVersion;

    // The host associates color buffers with guest processes for memory
    // cleanup. Guest processes are identified with a host generated unique ID.
    ProcOwnedWindowSurfaces m_procOwnedWindowSurfaces;
    ProcOwnedColorBuffers m_procOwnedColorBuffers;
    ProcOwnedEGLImages m_procOwnedEGLImages;
    ProcOwnedRenderContexts m_procOwnedRenderContext;
    ProcOwnedCleanupCallbacks m_procOwnedCleanupCallbacks;
    ProcOwnedSequenceNumbers m_procOwnedSequenceNumbers;

    // Flag set when emulator is shutting down.
    bool m_shuttingDown = false;

    // When this feature is enabled, open/close operations from gralloc in guest
    // will no longer control the reference counting of color buffers on host.
    // Instead, it will be managed by a file descriptor in the guest kernel. In
    // case all the native handles in guest are destroyed, the pipe will be
    // automatically closed by the kernel. We only need to do reference counting
    // for color buffers attached in window surface.
    bool m_refCountPipeEnabled = false;

    // When this feature is enabled, and m_refCountPipeEnabled == false, color
    // buffer close operations will immediately close the color buffer if host
    // refcount hits 0. This is for use with guest kernels where the color
    // buffer is already tied to a file descriptor in the guest kernel.
    bool m_noDelayCloseColorBufferEnabled = false;

    std::unique_ptr<PostWorker> m_postWorker = {};
    android::base::WorkerThread<Post> m_postThread;
    android::base::WorkerProcessingResult postWorkerFunc(const Post& post);
    void sendPostWorkerCmd(Post post);

    bool m_fastBlitSupported = false;
    bool m_vulkanInteropSupported = false;
    bool m_guestUsesAngle = false;
    // Whether the guest manages ColorBuffer lifetime
    // so we don't need refcounting on the host side.
    bool m_guestManagedColorBufferLifetime = false;

    android::base::MessageChannel<HandleType, 1024>
        mOutstandingColorBufferDestroys;

<<<<<<< HEAD
    // The implementation for Vulkan native swapchain. Only initialized when
    // useVulkan is set when calling FrameBuffer::initialize().
    std::unique_ptr<DisplayVk> m_displayVk;
=======
    // The implementation for Vulkan native swapchain. Only initialized when useVulkan is set when
    // calling FrameBuffer::initialize(). DisplayVk is actually owned by VkEmulation.
    DisplayVk *m_displayVk;
>>>>>>> 33d8bf2f
    VkInstance m_vkInstance = VK_NULL_HANDLE;
    VkSurfaceKHR m_vkSurface = VK_NULL_HANDLE;
};
#endif<|MERGE_RESOLUTION|>--- conflicted
+++ resolved
@@ -17,6 +17,8 @@
 #define _LIBRENDER_FRAMEBUFFER_H
 
 #include <EGL/egl.h>
+#include <GLES2/gl2.h>
+#include <GLES2/gl2ext.h>
 #include <stdint.h>
 
 #include <functional>
@@ -45,10 +47,7 @@
 #include "base/WorkerThread.h"
 #include "render_api.h"
 #include "snapshot/common.h"
-<<<<<<< HEAD
-=======
 #include "virtio_gpu_ops.h"
->>>>>>> 33d8bf2f
 #include "vulkan/vk_util.h"
 
 struct ColorBufferRef {
@@ -480,16 +479,18 @@
     // outside the facilities the FrameBuffer class provides.
     void createTrivialContext(HandleType shared, HandleType* contextOut,
                               HandleType* surfOut);
-    // createAndBindTrivialSharedContext(), but with a m_pbufContext
+    // createTrivialContext(), but with a m_pbufContext
     // as shared, and not adding itself to the context map at all.
-    void createAndBindTrivialSharedContext(EGLContext* contextOut,
-                                           EGLSurface* surfOut);
-    void unbindAndDestroyTrivialSharedContext(EGLContext context,
-                                              EGLSurface surf);
+    void createSharedTrivialContext(EGLContext* contextOut, EGLSurface* surfOut);
+    void destroySharedTrivialContext(EGLContext context, EGLSurface surf);
 
     void setShuttingDown() { m_shuttingDown = true; }
     bool isShuttingDown() const { return m_shuttingDown; }
     bool compose(uint32_t bufferSize, void* buffer, bool post = true);
+    // When false is returned, the callback won't be called. The callback will
+    // be called on the PostWorker thread without blocking the current thread.
+    bool composeWithCallback(uint32_t bufferSize, void* buffer,
+                             Post::ComposeCallback callback);
 
     ~FrameBuffer();
 
@@ -520,8 +521,8 @@
 #else
         int handle,
 #endif
-        uint64_t size, bool dedicated, bool linearTiling, bool vulkanOnly,
-        uint32_t colorBufferHandle, VkImage, VkFormat);
+        uint64_t size, bool dedicated, bool vulkanOnly, uint32_t colorBufferHandle, VkImage,
+        const VkImageCreateInfo&);
     void setColorBufferInUse(uint32_t colorBufferHandle, bool inUse);
 
     // Used during tests to disable fast blit.
@@ -579,10 +580,18 @@
     HandleType getLastPostedColorBuffer() { return m_lastPostedColorBuffer; }
     void waitForGpu(uint64_t eglsync);
     void waitForGpuVulkan(uint64_t deviceHandle, uint64_t fenceHandle);
+    void asyncWaitForGpuWithCb(uint64_t eglsync, FenceCompletionCallback cb);
+    void asyncWaitForGpuVulkanWithCb(uint64_t deviceHandle, uint64_t fenceHandle, FenceCompletionCallback cb);
+    void asyncWaitForGpuVulkanQsriWithCb(uint64_t image, FenceCompletionCallback cb);
+    void waitForGpuVulkanQsri(uint64_t image);
+
+    bool platformImportResource(uint32_t handle, uint32_t type, void* resource);
+    void* platformCreateSharedEglContext(void);
+    bool platformDestroySharedEglContext(void* context);
 
     void setGuestManagedColorBufferLifetime(bool guestManaged);
 
-    VkImageLayout getVkImageLayoutForPresent() const;
+    VkImageLayout getVkImageLayoutForComposeLayer() const;
 
    private:
     FrameBuffer(int p_width, int p_height, bool useSubWindow);
@@ -687,9 +696,6 @@
     TextureDraw* m_textureDraw = nullptr;
     EGLConfig m_eglConfig = nullptr;
     HandleType m_lastPostedColorBuffer = 0;
-    // With Vulkan swapchain, compose also means to post to the WSI surface.
-    // In this case, don't do anything in the subsequent resource flush.
-    bool m_justVkComposed = false;
     float m_zRot = 0;
     float m_px = 0;
     float m_py = 0;
@@ -738,6 +744,7 @@
     std::string m_glVendor;
     std::string m_glRenderer;
     std::string m_glVersion;
+    std::string m_glExtensions;
 
     // The host associates color buffers with guest processes for memory
     // cleanup. Guest processes are identified with a host generated unique ID.
@@ -767,8 +774,8 @@
 
     std::unique_ptr<PostWorker> m_postWorker = {};
     android::base::WorkerThread<Post> m_postThread;
-    android::base::WorkerProcessingResult postWorkerFunc(const Post& post);
-    void sendPostWorkerCmd(Post post);
+    android::base::WorkerProcessingResult postWorkerFunc(Post& post);
+    std::future<void> sendPostWorkerCmd(Post post);
 
     bool m_fastBlitSupported = false;
     bool m_vulkanInteropSupported = false;
@@ -780,16 +787,24 @@
     android::base::MessageChannel<HandleType, 1024>
         mOutstandingColorBufferDestroys;
 
-<<<<<<< HEAD
-    // The implementation for Vulkan native swapchain. Only initialized when
-    // useVulkan is set when calling FrameBuffer::initialize().
-    std::unique_ptr<DisplayVk> m_displayVk;
-=======
     // The implementation for Vulkan native swapchain. Only initialized when useVulkan is set when
     // calling FrameBuffer::initialize(). DisplayVk is actually owned by VkEmulation.
     DisplayVk *m_displayVk;
->>>>>>> 33d8bf2f
     VkInstance m_vkInstance = VK_NULL_HANDLE;
     VkSurfaceKHR m_vkSurface = VK_NULL_HANDLE;
+
+    // UUIDs of physical devices for Vulkan and GLES, respectively.  In most
+    // cases, this determines whether we can support zero-copy interop.
+    uint8_t m_vulkanUUID[VK_UUID_SIZE];
+    uint8_t m_glesUUID[GL_UUID_SIZE_EXT];
+    static_assert(VK_UUID_SIZE == GL_UUID_SIZE_EXT);
+
+    // Tracks platform EGL contexts that have been handed out to other users,
+    // indexed by underlying native EGL context object.
+    struct PlatformEglContextInfo {
+        EGLContext context;
+        EGLSurface surface;
+    };
+    std::unordered_map<void*, PlatformEglContextInfo> m_platformEglContexts;
 };
 #endif