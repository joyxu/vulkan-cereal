#ifndef SWAP_CHAIN_STATE_VK_H
#define SWAP_CHAIN_STATE_VK_H

#include <functional>
#include <memory>
#include <optional>
#include <type_traits>
#include <unordered_set>
#include <vector>

#include "vulkan/cereal/common/goldfish_vk_dispatch.h"

struct SwapchainCreateInfoWrapper {
    VkSwapchainCreateInfoKHR mCreateInfo;
    std::vector<uint32_t> mQueueFamilyIndices;

    SwapchainCreateInfoWrapper(const SwapchainCreateInfoWrapper&);
    SwapchainCreateInfoWrapper(SwapchainCreateInfoWrapper&&) = delete;
    SwapchainCreateInfoWrapper& operator=(const SwapchainCreateInfoWrapper&);
    SwapchainCreateInfoWrapper& operator=(SwapchainCreateInfoWrapper&&) = delete;

    SwapchainCreateInfoWrapper(const VkSwapchainCreateInfoKHR&);

    void setQueueFamilyIndices(const std::vector<uint32_t>& queueFamilyIndices);
};

// Assert SwapchainCreateInfoWrapper is a copy only class.
static_assert(std::is_copy_assignable_v<SwapchainCreateInfoWrapper> &&
              std::is_copy_constructible_v<SwapchainCreateInfoWrapper> &&
              !std::is_move_constructible_v<SwapchainCreateInfoWrapper> &&
              !std::is_move_assignable_v<SwapchainCreateInfoWrapper>);

class SwapChainStateVk {
   public:
    static std::vector<const char *> getRequiredInstanceExtensions();
    static std::vector<const char *> getRequiredDeviceExtensions();
<<<<<<< HEAD
    static bool validateQueueFamilyProperties(
        const goldfish_vk::VulkanDispatch &, VkPhysicalDevice, VkSurfaceKHR,
        uint32_t queueFamilyIndex);
    using VkSwapchainCreateInfoKHRPtr =
        std::unique_ptr<VkSwapchainCreateInfoKHR,
                        std::function<void(VkSwapchainCreateInfoKHR *)>>;
    static VkSwapchainCreateInfoKHRPtr createSwapChainCi(
        const goldfish_vk::VulkanDispatch &, VkSurfaceKHR, VkPhysicalDevice,
        uint32_t width, uint32_t height,
        const std::unordered_set<uint32_t> &queueFamilyIndices);
=======
    static bool validateQueueFamilyProperties(const goldfish_vk::VulkanDispatch &, VkPhysicalDevice,
                                              VkSurfaceKHR, uint32_t queueFamilyIndex);
    static std::optional<SwapchainCreateInfoWrapper> createSwapChainCi(
        const goldfish_vk::VulkanDispatch&, VkSurfaceKHR, VkPhysicalDevice, uint32_t width,
        uint32_t height, const std::unordered_set<uint32_t>& queueFamilyIndices);
>>>>>>> ee577b35

    explicit SwapChainStateVk(const goldfish_vk::VulkanDispatch &, VkDevice,
                     const VkSwapchainCreateInfoKHR &);
    ~SwapChainStateVk();
    VkFormat getFormat();
    const std::vector<VkImage>& getVkImages() const;
    const std::vector<VkImageView>& getVkImageViews() const;
    VkSwapchainKHR getSwapChain() const;

   private:
    const static VkFormat k_vkFormat = VK_FORMAT_B8G8R8A8_UNORM;
    const static VkColorSpaceKHR k_vkColorSpace = VK_COLOR_SPACE_SRGB_NONLINEAR_KHR;

    const goldfish_vk::VulkanDispatch &m_vk;
    VkDevice m_vkDevice;
    VkSwapchainKHR m_vkSwapChain;
    std::vector<VkImage> m_vkImages;
    std::vector<VkImageView> m_vkImageViews;
};

#endif<|MERGE_RESOLUTION|>--- conflicted
+++ resolved
@@ -34,31 +34,18 @@
    public:
     static std::vector<const char *> getRequiredInstanceExtensions();
     static std::vector<const char *> getRequiredDeviceExtensions();
-<<<<<<< HEAD
-    static bool validateQueueFamilyProperties(
-        const goldfish_vk::VulkanDispatch &, VkPhysicalDevice, VkSurfaceKHR,
-        uint32_t queueFamilyIndex);
-    using VkSwapchainCreateInfoKHRPtr =
-        std::unique_ptr<VkSwapchainCreateInfoKHR,
-                        std::function<void(VkSwapchainCreateInfoKHR *)>>;
-    static VkSwapchainCreateInfoKHRPtr createSwapChainCi(
-        const goldfish_vk::VulkanDispatch &, VkSurfaceKHR, VkPhysicalDevice,
-        uint32_t width, uint32_t height,
-        const std::unordered_set<uint32_t> &queueFamilyIndices);
-=======
     static bool validateQueueFamilyProperties(const goldfish_vk::VulkanDispatch &, VkPhysicalDevice,
                                               VkSurfaceKHR, uint32_t queueFamilyIndex);
     static std::optional<SwapchainCreateInfoWrapper> createSwapChainCi(
         const goldfish_vk::VulkanDispatch&, VkSurfaceKHR, VkPhysicalDevice, uint32_t width,
         uint32_t height, const std::unordered_set<uint32_t>& queueFamilyIndices);
->>>>>>> ee577b35
 
     explicit SwapChainStateVk(const goldfish_vk::VulkanDispatch &, VkDevice,
-                     const VkSwapchainCreateInfoKHR &);
+                              const VkSwapchainCreateInfoKHR &);
     ~SwapChainStateVk();
     VkFormat getFormat();
-    const std::vector<VkImage>& getVkImages() const;
-    const std::vector<VkImageView>& getVkImageViews() const;
+    const std::vector<VkImage> &getVkImages() const;
+    const std::vector<VkImageView> &getVkImageViews() const;
     VkSwapchainKHR getSwapChain() const;
 
    private:
